--- conflicted
+++ resolved
@@ -56,25 +56,18 @@
       //       <span>hello</span>
       //       <template is="dom-if">
       //     <tempalte is="dom-repeat">
-<<<<<<< HEAD
-
       this.initialize();
 
     },
 
     detached: function() {
-      this.destroy()
+      this.destroy();
     },
 
 
     initialize: function() {
-
-      var templates = this.querySelectorAll("template[is='dom-repeat']")
-      var template = templates[templates.length-1]
-=======
       var templates = this.querySelectorAll("template[is='dom-repeat']");
       var template = templates[templates.length-1];
->>>>>>> cb060d85
 
       var options = {};
       Object.keys(this.properties).forEach(function(key) {
@@ -85,15 +78,11 @@
       var eventCallbacks = {
         onUpdate: function (e) {
           if (template) {
-<<<<<<< HEAD
             if(manuallyHandleUpdateEvents) {
               template.items.splice(e.newIndex, 0, template.items.splice(e.oldIndex, 1)[0]);
             } else {
-              template.splice("items", e.newIndex, 0, template.splice("items", e.oldIndex, 1)[0])
+              template.splice("items", e.newIndex, 0, template.splice("items", e.oldIndex, 1)[0]);
             }
-=======
-            template.splice("items", e.newIndex, 0, template.splice("items", e.oldIndex, 1)[0]);
->>>>>>> cb060d85
           }
           _this.fire("update", e);
         },
@@ -151,15 +140,10 @@
       this.sortable = Sortable.create(this, options);
     },
 
-<<<<<<< HEAD
     destroy: function() {
       if(this.sortable) {
-        this.sortable.destroy()
+        this.sortable.destroy();
       }
-=======
-    detached: function() {
-      this.sortable.destroy();
->>>>>>> cb060d85
     },
 
     groupChanged             : function(value) { this.sortable && this.sortable.option("group", value); },
