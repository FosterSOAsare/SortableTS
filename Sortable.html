<link rel="import" href="../polymer/polymer.html">
<script src="./Sortable.js"></script>

<dom-module id="sortable-js">
  <template>
    <content></content>
  </template>
</dom-module>
<script>
  Polymer({
    is: "sortable-js",

    properties: {
<<<<<<< HEAD
      group             : { type: String, value: function() { return Math.random() }, observer: "groupChanged" },
      sort              : { type: Boolean, value: true, observer: "sortChanged" },
      disabled          : { type: Boolean, value: false, observer: "disabledChanged" },
      store             : { type: Object, value: null, observer: "storeChanged" },
      handle            : { type: String, value: null, observer: "handleChanged" },
      scrollSensitivity : { type: Number, value: 30, observer: "scrollSensitivityChanged" },
      scrollSpeed       : { type: Number, value: 10, observer: "scrollSpeedChanged" },
      ghostClass        : { type: String, value: "sortable-ghost", observer: "ghostClassChanged" },
      chosenClass       : { type: String, value: "sortable-chosen", observer: "chosenClassChanged" },
      ignore            : { type: String, value: "a, img", observer: "ignoreChanged" },
      filter            : { type: Object, value: null, observer: "filterChanged" },
      animation         : { type: Number, value: 0, observer: "animationChanged" },
      dropBubble        : { type: Boolean, value: false, observer: "dropBubbleChanged" },
      dragoverBubble    : { type: Boolean, value: false, observer: "dragoverBubbleChanged" },
      dataIdAttr        : { type: String, value: "data-id", observer: "dataIdAttrChanged" },
      delay             : { type: Number, value: 0, observer: "delayChanged" },
      forceFallback     : { type: Boolean, value: false, observer: "forceFallbackChanged" },
      fallbackClass     : { type: String, value: "sortable-fallback", observer: "fallbackClassChanged" },
      fallbackOnBody    : { type: Boolean, value: false, observer: "fallbackOnBodyChanged" },
      draggable         : {},
      scroll            : {}
=======
      group                       : { type: String, value: () => Math.random(), observer: "groupChanged" },
      sort                        : { type: Boolean, value: true, observer: "sortChanged" },
      disabled                    : { type: Boolean, value: false, observer: "disabledChanged" },
      store                       : { type: Object, value: null, observer: "storeChanged" },
      handle                      : { type: String, value: null, observer: "handleChanged" },
      scrollSensitivity           : { type: Number, value: 30, observer: "scrollSensitivityChanged" },
      scrollSpeed                 : { type: Number, value: 10, observer: "scrollSpeedChanged" },
      ghostClass                  : { type: String, value: "sortable-ghost", observer: "ghostClassChanged" },
      chosenClass                 : { type: String, value: "sortable-chosen", observer: "chosenClassChanged" },
      ignore                      : { type: String, value: "a, img", observer: "ignoreChanged" },
      filter                      : { type: Object, value: null, observer: "filterChanged" },
      animation                   : { type: Number, value: 0, observer: "animationChanged" },
      dropBubble                  : { type: Boolean, value: false, observer: "dropBubbleChanged" },
      dragoverBubble              : { type: Boolean, value: false, observer: "dragoverBubbleChanged" },
      dataIdAttr                  : { type: String, value: "data-id", observer: "dataIdAttrChanged" },
      delay                       : { type: Number, value: 0, observer: "delayChanged" },
      forceFallback               : { type: Boolean, value: false, observer: "forceFallbackChanged" },
      fallbackClass               : { type: String, value: "sortable-fallback", observer: "fallbackClassChanged" },
      fallbackOnBody              : { type: Boolean, value: false, observer: "fallbackOnBodyChanged" },
      manuallyHandleUpdateEvents  : { type: Boolean, value: false },
      draggable                   : {},
      scroll                      : {}
>>>>>>> 6c93d48e
    },

    created() {
      // override default DOM property behavior
      Object.defineProperties(this, {
        draggable: { get() { return this._draggable || this.getAttribute("draggable") || ">*"}, set(value) { this._draggable = value; this.draggableChanged(value)} },
        scroll: { get() { return this._scroll || JSON.parse(this.getAttribute("scroll") || "true") }, set(value) { this._scroll = value; this.scrollChanged(value)} }
      })
    },

    attached: function() {
      // Given
      //   <sortable-js>
      //     <template is="dom-repeat" items={{data}}>
      //       <div>
      //         <template is="dom-if" if="true">
      //           <span>hello</span></template></div>
      // After render, it becomes
      //   <sortable-js>
      //     <div>
      //       <span>hello</span>
      //       <template is="dom-if">
      //     <tempalte is="dom-repeat">

      this.initialize();

    },

    detached: function() {
      this.destroy()
    },


    initialize: function() {

      var templates = this.querySelectorAll("template[is='dom-repeat']")
      var template = templates[templates.length-1]

      var options = {}
      Object.keys(this.properties).forEach(function(key) {
        options[key] = this[key]
      });

      var eventCallbacks = {
        onUpdate: function (e) {
          if (template) {
            if(manuallyHandleUpdateEvents) {
              template.items.splice(e.newIndex, 0, template.items.splice(e.oldIndex, 1)[0]);
            } else {
              template.splice("items", e.newIndex, 0, template.splice("items", e.oldIndex, 1)[0])
            }
          }
          this.fire("update", e)
        },

        onAdd: function(e) {
          if (template) {
            var froms = e.from.querySelectorAll("template[is='dom-repeat']")
            var from = froms[froms.length-1]
            var item = from.items[e.oldIndex]
            template.splice("items", e.newIndex, 0, item)
          }
          this.fire("add", e)
        },

        onRemove: function(e) {
          if (template) {
            template.splice("items", e.oldIndex, 1)[0]
          }
          this.fire("remove", e)
        },

        onChoose: function(e) {
          this.fire("choose", e)
        },

        onStart: function(e) {
          this.fire("start", e)
        },

        onEnd: function(e) {
          this.fire("end", e)
        },

        onSort: function(e) {
          this.fire("sort", e)
        },

        onFilter: function(e) {
          this.fire("filter", e)
        },

        onMove: function(e) {
          this.fire("move", e)
        },

        onClone: function(e) {
          this.fire("clone", e)
        }
<<<<<<< HEAD
      };

      Object.keys(eventCallbacks).forEach(function(name){
        options[name] = eventCallbacks[name];
      });
      
      this.sortable = Sortable.create(this, options);
=======
      }))

>>>>>>> 6c93d48e
    },

    destroy: function() {
      if(this.sortable) {
        this.sortable.destroy()
      }
    },

    groupChanged             : function(value) { this.sortable && this.sortable.option("group", value) },
    sortChanged              : function(value) { this.sortable && this.sortable.option("sort", value) },
    disabledChanged          : function(value) { this.sortable && this.sortable.option("disabled", value) },
    storeChanged             : function(value) { this.sortable && this.sortable.option("store", value) },
    handleChanged            : function(value) { this.sortable && this.sortable.option("handle", value) },
    scrollChanged           : function(value) { this.sortable && this.sortable.option("scroll", value) },
    scrollSensitivityChanged : function(value) { this.sortable && this.sortable.option("scrollSensitivity", value) },
    scrollSpeedChanged       : function(value) { this.sortable && this.sortable.option("scrollSpeed", value) },
    draggableChanged        : function(value) { this.sortable && this.sortable.option("draggable", value) },
    ghostClassChanged        : function(value) { this.sortable && this.sortable.option("ghostClass", value) },
    chosenClassChanged       : function(value) { this.sortable && this.sortable.option("chosenClass", value) },
    ignoreChanged            : function(value) { this.sortable && this.sortable.option("ignore", value) },
    filterChanged            : function(value) { this.sortable && this.sortable.option("filter", value) },
    animationChanged         : function(value) { this.sortable && this.sortable.option("animation", value) },
    dropBubbleChanged        : function(value) { this.sortable && this.sortable.option("dropBubble", value) },
    dragoverBubbleChanged    : function(value) { this.sortable && this.sortable.option("dragoverBubble", value) },
    dataIdAttrChanged        : function(value) { this.sortable && this.sortable.option("dataIdAttr", value) },
    delayChanged             : function(value) { this.sortable && this.sortable.option("delay", value) },
    forceFallbackChanged     : function(value) { this.sortable && this.sortable.option("forceFallback", value) },
    fallbackClassChanged     : function(value) { this.sortable && this.sortable.option("fallbackClass", value) },
    fallbackOnBodyChanged    : function(value) { this.sortable && this.sortable.option("fallbackOnBody", value) }
  })
</script><|MERGE_RESOLUTION|>--- conflicted
+++ resolved
@@ -11,8 +11,7 @@
     is: "sortable-js",
 
     properties: {
-<<<<<<< HEAD
-      group             : { type: String, value: function() { return Math.random() }, observer: "groupChanged" },
+      group             : { type: String, value: function() { return Math.random(); }, observer: "groupChanged" },
       sort              : { type: Boolean, value: true, observer: "sortChanged" },
       disabled          : { type: Boolean, value: false, observer: "disabledChanged" },
       store             : { type: Object, value: null, observer: "storeChanged" },
@@ -33,30 +32,6 @@
       fallbackOnBody    : { type: Boolean, value: false, observer: "fallbackOnBodyChanged" },
       draggable         : {},
       scroll            : {}
-=======
-      group                       : { type: String, value: () => Math.random(), observer: "groupChanged" },
-      sort                        : { type: Boolean, value: true, observer: "sortChanged" },
-      disabled                    : { type: Boolean, value: false, observer: "disabledChanged" },
-      store                       : { type: Object, value: null, observer: "storeChanged" },
-      handle                      : { type: String, value: null, observer: "handleChanged" },
-      scrollSensitivity           : { type: Number, value: 30, observer: "scrollSensitivityChanged" },
-      scrollSpeed                 : { type: Number, value: 10, observer: "scrollSpeedChanged" },
-      ghostClass                  : { type: String, value: "sortable-ghost", observer: "ghostClassChanged" },
-      chosenClass                 : { type: String, value: "sortable-chosen", observer: "chosenClassChanged" },
-      ignore                      : { type: String, value: "a, img", observer: "ignoreChanged" },
-      filter                      : { type: Object, value: null, observer: "filterChanged" },
-      animation                   : { type: Number, value: 0, observer: "animationChanged" },
-      dropBubble                  : { type: Boolean, value: false, observer: "dropBubbleChanged" },
-      dragoverBubble              : { type: Boolean, value: false, observer: "dragoverBubbleChanged" },
-      dataIdAttr                  : { type: String, value: "data-id", observer: "dataIdAttrChanged" },
-      delay                       : { type: Number, value: 0, observer: "delayChanged" },
-      forceFallback               : { type: Boolean, value: false, observer: "forceFallbackChanged" },
-      fallbackClass               : { type: String, value: "sortable-fallback", observer: "fallbackClassChanged" },
-      fallbackOnBody              : { type: Boolean, value: false, observer: "fallbackOnBodyChanged" },
-      manuallyHandleUpdateEvents  : { type: Boolean, value: false },
-      draggable                   : {},
-      scroll                      : {}
->>>>>>> 6c93d48e
     },
 
     created() {
@@ -156,7 +131,6 @@
         onClone: function(e) {
           this.fire("clone", e)
         }
-<<<<<<< HEAD
       };
 
       Object.keys(eventCallbacks).forEach(function(name){
@@ -164,10 +138,6 @@
       });
       
       this.sortable = Sortable.create(this, options);
-=======
-      }))
-
->>>>>>> 6c93d48e
     },
 
     destroy: function() {
