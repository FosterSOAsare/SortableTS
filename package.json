--- conflicted
+++ resolved
@@ -23,15 +23,11 @@
     "sortable",
     "reorder",
     "drag",
-<<<<<<< HEAD
     "meteor",
     "angular",
+    "ng-srotable",
     "react",
     "mixin"
-=======
-    "ng-srotable",
-    "angular"
->>>>>>> 7bff4352
   ],
   "author": "Konstantin Lebedev <ibnRubaXa@gmail.com>",
   "license": "MIT",
