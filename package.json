--- conflicted
+++ resolved
@@ -1,11 +1,7 @@
 {
   "name": "sortablejs",
   "exportName": "Sortable",
-<<<<<<< HEAD
-  "version": "1.5.2",
-=======
   "version": "1.5.0-rc1",
->>>>>>> 6e084fd8
   "devDependencies": {
     "grunt": "*",
     "grunt-version": "*",
