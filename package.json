{
  "name": "sortable",
  "exportName": "Sortable",
  "version": "0.6.0",
  "devDependencies": {
    "grunt": "*",
    "grunt-version": "*",
<<<<<<< HEAD
    "grunt-contrib-uglify": "*",
    "grunt-shell": "*"
=======
    "grunt-contrib-jshint": "0.9.2",
    "grunt-contrib-uglify": "*"
>>>>>>> b81f20c9
  },
  "description": "Minimalist library for reorderable drag-and-drop lists on modern browsers and touch devices. No jQuery.",
  "main": "Sortable.js",
  "scripts": {
    "test": "grunt"
  },
  "repository": {
    "type": "git",
    "url": "git://github.com/rubaxa/Sortable.git"
  },
  "keywords": [
    "sortable",
    "reorder",
    "drag"
  ],
  "author": "Konstantin Lebedev <ibnRubaXa@gmail.com>",
  "license": "MIT"
}<|MERGE_RESOLUTION|>--- conflicted
+++ resolved
@@ -1,17 +1,13 @@
 {
   "name": "sortable",
   "exportName": "Sortable",
-  "version": "0.6.0",
+  "version": "0.7.0",
   "devDependencies": {
     "grunt": "*",
     "grunt-version": "*",
-<<<<<<< HEAD
-    "grunt-contrib-uglify": "*",
-    "grunt-shell": "*"
-=======
+    "grunt-shell": "*",
     "grunt-contrib-jshint": "0.9.2",
     "grunt-contrib-uglify": "*"
->>>>>>> b81f20c9
   },
   "description": "Minimalist library for reorderable drag-and-drop lists on modern browsers and touch devices. No jQuery.",
   "main": "Sortable.js",
