--- conflicted
+++ resolved
@@ -1,11 +1,7 @@
 {
   "name": "Sortable",
   "main": "Sortable.js",
-<<<<<<< HEAD
-  "version": "0.4.2",
-=======
   "version": "0.5.0",
->>>>>>> 13ac7324
   "homepage": "http://rubaxa.github.io/Sortable/",
   "repo": "RubaXa/Sortable",
   "authors": [
