--- conflicted
+++ resolved
@@ -1,11 +1,7 @@
 {
   "name": "Sortable",
   "main": "Sortable.js",
-<<<<<<< HEAD
-  "version": "1.4.0",
-=======
   "version": "1.4.2",
->>>>>>> 6952f3b5
   "homepage": "http://rubaxa.github.io/Sortable/",
   "repo": "RubaXa/Sortable",
   "authors": [
@@ -29,7 +25,7 @@
     "test",
     "tests"
   ],
-  
+
   "scripts": [
     "Sortable.js"
   ]
