--- conflicted
+++ resolved
@@ -21,11 +21,7 @@
 
         // It's seems that we cannot update the eventhandlers after we've created
         // the sortable, so define them in init instead of update
-<<<<<<< HEAD
         ['onStart', 'onEnd', 'onRemove', 'onAdd', 'onUpdate', 'onSort', 'onFilter', 'onMove', 'onClone'].forEach(function (e) {
-=======
-        ['onStart', 'onEnd', 'onRemove', 'onAdd', 'onUpdate', 'onSort', 'onFilter'].forEach(function (e) {
->>>>>>> c3d724d8
             if (options[e] || eventHandlers[e])
                 options[e] = function (eventType, parentVM, parentBindings, handler, e) {
                     var itemVM = ko.dataFor(e.item),
@@ -82,11 +78,7 @@
                     moveItem(itemVM, removeOperation.collection, addOperation.collection, addOperation.event.clone, addOperation.event);
                 }
             },
-<<<<<<< HEAD
-            // Moves an item from the "to" collection to the "from" collection, these
-=======
             // Moves an item from the "from" collection to the "to" collection, these
->>>>>>> c3d724d8
             // can be references to the same collection which means it's a sort.
             // clone indicates if we should move or copy the item into the new collection
             moveItem = function (itemVM, from, to, clone, e) {
@@ -97,20 +89,12 @@
                     originalIndex = fromArray.indexOf(itemVM),
                     newIndex = e.newIndex;
 
-<<<<<<< HEAD
-                if (e.item.previousElementSibling)
-                {
-                    newIndex = fromArray.indexOf(ko.dataFor(e.item.previousElementSibling));
-                    if (originalIndex > newIndex)
-                        newIndex = newIndex + 1;
-=======
                 // We have to find out the actual desired index of the to array, 
                 // as this might be a computed array. We could otherwise potentially
                 // drop an item above the 3rd visible item, but the 2nd visible item
                 // has an actual index of 5.
                 if (e.item.previousElementSibling) {
                     newIndex = to().indexOf(ko.dataFor(e.item.previousElementSibling)) + 1;
->>>>>>> c3d724d8
                 }
 
                 // Remove sortables "unbound" element
