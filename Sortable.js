/**!
 * Sortable
 * @author	RubaXa   <trash@rubaxa.org>
 * @license MIT
 */


(function (factory) {
	"use strict";

	if (typeof define === "function" && define.amd) {
		define(factory);
	}
	else if (typeof module != "undefined" && typeof module.exports != "undefined") {
		module.exports = factory();
	}
	else if (typeof Package !== "undefined") {
		Sortable = factory();  // export for Meteor.js
	}
	else {
		/* jshint sub:true */
		window["Sortable"] = factory();
	}
})(function () {
	"use strict";

	var dragEl,
		startIndex,
		ghostEl,
		cloneEl,
		rootEl,
		scrollEl,
		nextEl,

		lastEl,
		lastCSS,

		activeGroup,
		autoScroll = {},

		tapEvt,
		touchEvt,

		expando = 'Sortable' + (new Date).getTime(),

		win = window,
		document = win.document,
		parseInt = win.parseInt,
		supportIEdnd = !!document.createElement('div').dragDrop,

		_silent = false,

<<<<<<< HEAD
		_dispatchEvent = function (rootEl, name, targetEl, fromEl, startIndex, newIndex) {
			var evt = document.createEvent('Event');

			evt.initEvent(name, true, true);

			evt.item = targetEl || rootEl;
			evt.from = fromEl || rootEl;

			evt.oldIndex = startIndex;
			evt.newIndex = newIndex;

			rootEl.dispatchEvent(evt);
=======
		_dispatchEvent = function (el, name, targetEl, fromEl) {
			var evt = document.createEvent('Event');

			evt.initEvent(name, true, true);
			evt.item = targetEl || el;
			evt.from = fromEl || el;

			el.dispatchEvent(evt);
>>>>>>> 07ff86a4
		},

		_customEvents = 'onAdd onUpdate onRemove onStart onEnd onFilter onSort'.split(' '),

		noop = function () {},

		abs = Math.abs,
		slice = [].slice,

		touchDragOverListeners = []
	;



	/**
	 * @class  Sortable
	 * @param  {HTMLElement}  el
	 * @param  {Object}       [options]
	 */
	function Sortable(el, options) {
		this.el = el; // root element
		this.options = options = (options || {});


		// Default options
		var defaults = {
			group: Math.random(),
			sort: true,
			disabled: false,
			store: null,
			handle: null,
			scroll: true,
			scrollSensitivity: 30,
			scrollSpeed: 10,
			draggable: el.children[0] && el.children[0].nodeName || (/[uo]l/i.test(el.nodeName) ? 'li' : '*'),
			ghostClass: 'sortable-ghost',
			ignore: 'a, img',
			filter: null,
			animation: 0,
			setData: function (dataTransfer, dragEl) {
				dataTransfer.setData('Text', dragEl.textContent);
			}
		};


		// Set default options
		for (var name in defaults) {
			!(name in options) && (options[name] = defaults[name]);
		}


		if (!options.group.name) {
			options.group = { name: options.group };
		}


		['pull', 'put'].forEach(function (key) {
			if (!(key in options.group)) {
				options.group[key] = true;
			}
		});


		// Define events
		_customEvents.forEach(function (name) {
			options[name] = _bind(this, options[name] || noop);
			_on(el, name.substr(2).toLowerCase(), options[name]);
		}, this);


		// Export group name
		el[expando] = options.group.name;


		// Bind all private methods
		for (var fn in this) {
			if (fn.charAt(0) === '_') {
				this[fn] = _bind(this, this[fn]);
			}
		}


		// Bind events
		_on(el, 'mousedown', this._onTapStart);
		_on(el, 'touchstart', this._onTapStart);
		supportIEdnd && _on(el, 'selectstart', this._onTapStart);

		_on(el, 'dragover', this._onDragOver);
		_on(el, 'dragenter', this._onDragOver);

		touchDragOverListeners.push(this._onDragOver);

		// Restore sorting
		options.store && this.sort(options.store.get(this));
	}


	Sortable.prototype = /** @lends Sortable.prototype */ {
		constructor: Sortable,


		_applyEffects: function () {
			_toggleClass(dragEl, this.options.ghostClass, true);
		},


		_onTapStart: function (/**Event|TouchEvent*/evt) {
			var touch = evt.touches && evt.touches[0],
				target = (touch || evt).target,
				originalTarget = target,
				options =  this.options,
				el = this.el,
				filter = options.filter;

			if (evt.type === 'mousedown' && evt.button !== 0 || options.disabled) {
				return; // only left button or enabled
			}

			if (options.handle) {
				target = _closest(target, options.handle, el);
			}

			target = _closest(target, options.draggable, el);

			// get the index of the dragged element within its parent
			startIndex = _index(target);

			// Check filter
			if (typeof filter === 'function') {
				if (filter.call(this, evt, target, this)) {
					_dispatchEvent(originalTarget, 'filter', target, el, startIndex);
					return; // cancel dnd
				}
			}
			else if (filter) {
				filter = filter.split(',').some(function (criteria) {
					criteria = _closest(originalTarget, criteria.trim(), el);

					if (criteria) {
						_dispatchEvent(criteria, 'filter', target, el, startIndex);
						return true;
					}
				});

				if (filter.length) {
					return; // cancel dnd
				}
			}

			// IE 9 Support
			if (target && evt.type == 'selectstart') {
				if (target.tagName != 'A' && target.tagName != 'IMG') {
					target.dragDrop();
				}
			}

			if (target && !dragEl && (target.parentNode === el)) {
				tapEvt = evt;

				rootEl = this.el;
				dragEl = target;
				nextEl = dragEl.nextSibling;
				activeGroup = this.options.group;

				dragEl.draggable = true;

				// Disable "draggable"
				options.ignore.split(',').forEach(function (criteria) {
					_find(target, criteria.trim(), _disableDraggable);
				});

				if (touch) {
					// Touch device support
					tapEvt = {
						target: target,
						clientX: touch.clientX,
						clientY: touch.clientY
					};

					this._onDragStart(tapEvt, true);
					evt.preventDefault();
				}

				_on(document, 'mouseup', this._onDrop);
				_on(document, 'touchend', this._onDrop);
				_on(document, 'touchcancel', this._onDrop);

				_on(rootEl, 'dragstart', this._onDragStart);
				_on(rootEl, 'dragend', this._onDrop);

				_on(document, 'dragover', this);


				try {
					if (document.selection) {
						document.selection.empty();
					} else {
						window.getSelection().removeAllRanges();
					}
				} catch (err) {
				}


				// Drag start event
				_dispatchEvent(rootEl, 'start', dragEl, rootEl, startIndex);


				if (activeGroup.pull == 'clone') {
					cloneEl = dragEl.cloneNode(true);
					_css(cloneEl, 'display', 'none');
					rootEl.insertBefore(cloneEl, dragEl);
				}
			}
		},

		_emulateDragOver: function () {
			if (touchEvt) {
				_css(ghostEl, 'display', 'none');

				var target = document.elementFromPoint(touchEvt.clientX, touchEvt.clientY),
					parent = target,
					groupName = this.options.group.name,
					i = touchDragOverListeners.length;

				if (parent) {
					do {
						if (parent[expando] === groupName) {
							while (i--) {
								touchDragOverListeners[i]({
									clientX: touchEvt.clientX,
									clientY: touchEvt.clientY,
									target: target,
									rootEl: parent
								});
							}

							break;
						}

						target = parent; // store last element
					}
					/* jshint boss:true */
					while (parent = parent.parentNode);
				}

				_css(ghostEl, 'display', '');
			}
		},


		_onTouchMove: function (/**TouchEvent*/evt) {
			if (tapEvt) {
				var touch = evt.touches[0],
					dx = touch.clientX - tapEvt.clientX,
					dy = touch.clientY - tapEvt.clientY,
					translate3d = 'translate3d(' + dx + 'px,' + dy + 'px,0)';

				touchEvt = touch;

				_css(ghostEl, 'webkitTransform', translate3d);
				_css(ghostEl, 'mozTransform', translate3d);
				_css(ghostEl, 'msTransform', translate3d);
				_css(ghostEl, 'transform', translate3d);

				this._onDrag(touch);
				evt.preventDefault();
			}
		},


		_onDragStart: function (/**Event*/evt, /**boolean*/isTouch) {
			var dataTransfer = evt.dataTransfer,
				options = this.options;

			this._offUpEvents();

			if (isTouch) {
				var rect = dragEl.getBoundingClientRect(),
					css = _css(dragEl),
					ghostRect;

				ghostEl = dragEl.cloneNode(true);

				_css(ghostEl, 'top', rect.top - parseInt(css.marginTop, 10));
				_css(ghostEl, 'left', rect.left - parseInt(css.marginLeft, 10));
				_css(ghostEl, 'width', rect.width);
				_css(ghostEl, 'height', rect.height);
				_css(ghostEl, 'opacity', '0.8');
				_css(ghostEl, 'position', 'fixed');
				_css(ghostEl, 'zIndex', '100000');

				rootEl.appendChild(ghostEl);

				// Fixing dimensions.
				ghostRect = ghostEl.getBoundingClientRect();
				_css(ghostEl, 'width', rect.width * 2 - ghostRect.width);
				_css(ghostEl, 'height', rect.height * 2 - ghostRect.height);

				// Bind touch events
				_on(document, 'touchmove', this._onTouchMove);
				_on(document, 'touchend', this._onDrop);
				_on(document, 'touchcancel', this._onDrop);

				this._loopId = setInterval(this._emulateDragOver, 150);
			}
			else {
				dataTransfer.effectAllowed = 'move';
				options.setData && options.setData.call(this, dataTransfer, dragEl);

				_on(document, 'drop', this);
			}

			setTimeout(this._applyEffects, 0);

			scrollEl = options.scroll;

			if (scrollEl === true) {
				scrollEl = rootEl;

				do {
					if ((scrollEl.offsetWidth < scrollEl.scrollWidth) ||
						(scrollEl.offsetHeight < scrollEl.scrollHeight)
					) {
						break;
					}
				/* jshint boss:true */
				} while (scrollEl = scrollEl.parentNode);
			}
		},

		_onDrag: _throttle(function (/**Event*/evt) {
			// Bug: https://bugzilla.mozilla.org/show_bug.cgi?id=505521
			if (rootEl && this.options.scroll) {
				var el,
					rect,
					options = this.options,
					sens = options.scrollSensitivity,
					speed = options.scrollSpeed,

					x = evt.clientX,
					y = evt.clientY,

					winWidth = window.innerWidth,
					winHeight = window.innerHeight,

					vx = (winWidth - x <= sens) - (x <= sens),
					vy = (winHeight - y <= sens) - (y <= sens)
				;

				if (vx || vy) {
					el = win;
				}
				else if (scrollEl) {
					el = scrollEl;
					rect = scrollEl.getBoundingClientRect();
					vx = (abs(rect.right - x) <= sens) - (abs(rect.left - x) <= sens);
					vy = (abs(rect.bottom - y) <= sens) - (abs(rect.top - y) <= sens);
				}

				if (autoScroll.vx !== vx || autoScroll.vy !== vy || autoScroll.el !== el) {
					autoScroll.el = el;
					autoScroll.vx = vx;
					autoScroll.vy = vy;

					clearInterval(autoScroll.pid);

					if (el) {
						autoScroll.pid = setInterval(function () {
							if (el === win) {
								win.scrollTo(win.scrollX + vx * speed, win.scrollY + vy * speed);
							} else {
								vy && (el.scrollTop += vy * speed);
								vx && (el.scrollLeft += vx * speed);
							}
						}, 24);
					}
				}
			}
		}, 30),


		_onDragOver: function (/**Event*/evt) {
			var el = this.el,
				target,
				dragRect,
				revert,
				options = this.options,
				group = options.group,
				groupPut = group.put,
				isOwner = (activeGroup === group),
				canSort = options.sort;

			if (!_silent &&
				(isOwner
					? canSort || (revert = !rootEl.contains(dragEl))
					: activeGroup.pull && groupPut && (
						(activeGroup.name === group.name) || // by Name
						(groupPut.indexOf && ~groupPut.indexOf(activeGroup.name)) // by Array
					)
				) &&
				(evt.rootEl === void 0 || evt.rootEl === this.el)
			) {
				target = _closest(evt.target, options.draggable, el);
				dragRect = dragEl.getBoundingClientRect();

				if (cloneEl && (cloneEl.state !== isOwner)) {
					_css(cloneEl, 'display', isOwner ? 'none' : '');
					!isOwner && cloneEl.state && rootEl.insertBefore(cloneEl, dragEl);
					cloneEl.state = isOwner;
				}

				if (revert) {
					if (cloneEl || nextEl) {
						rootEl.insertBefore(dragEl, cloneEl || nextEl);
					}
					else if (!canSort) {
						rootEl.appendChild(dragEl);
					}

					return;
				}

				if ((el.children.length === 0) || (el.children[0] === ghostEl) ||
					(el === evt.target) && (target = _ghostInBottom(el, evt))
				) {
					if (target) {
						if (target.animated) {
							return;
						}
						targetRect = target.getBoundingClientRect();
					}

					el.appendChild(dragEl);
					this._animate(dragRect, dragEl);
					target && this._animate(targetRect, target);
				}
				else if (target && !target.animated && target !== dragEl && (target.parentNode[expando] !== void 0)) {
					if (lastEl !== target) {
						lastEl = target;
						lastCSS = _css(target);
					}


					var targetRect = target.getBoundingClientRect(),
						width = targetRect.right - targetRect.left,
						height = targetRect.bottom - targetRect.top,
						floating = /left|right|inline/.test(lastCSS.cssFloat + lastCSS.display),
						isWide = (target.offsetWidth > dragEl.offsetWidth),
						isLong = (target.offsetHeight > dragEl.offsetHeight),
						halfway = (floating ? (evt.clientX - targetRect.left) / width : (evt.clientY - targetRect.top) / height) > 0.5,
						nextSibling = target.nextElementSibling,
						after
					;

					_silent = true;
					setTimeout(_unsilent, 30);

					if (floating) {
						after = (target.previousElementSibling === dragEl) && !isWide || halfway && isWide;
					} else {
						after = (nextSibling !== dragEl) && !isLong || halfway && isLong;
					}

					if (after && !nextSibling) {
						el.appendChild(dragEl);
					} else {
						target.parentNode.insertBefore(dragEl, after ? nextSibling : target);
					}

					this._animate(dragRect, dragEl);
					this._animate(targetRect, target);
				}
			}
		},

		_animate: function (prevRect, target) {
			var ms = this.options.animation;

			if (ms) {
				var currentRect = target.getBoundingClientRect();

				_css(target, 'transition', 'none');
				_css(target, 'transform', 'translate3d('
					+ (prevRect.left - currentRect.left) + 'px,'
					+ (prevRect.top - currentRect.top) + 'px,0)'
				);

				target.offsetWidth; // repaint

				_css(target, 'transition', 'all ' + ms + 'ms');
				_css(target, 'transform', 'translate3d(0,0,0)');

				clearTimeout(target.animated);
				target.animated = setTimeout(function () {
					_css(target, 'transition', '');
					target.animated = false;
				}, ms);
			}
		},

		_offUpEvents: function () {
			_off(document, 'mouseup', this._onDrop);
			_off(document, 'touchmove', this._onTouchMove);
			_off(document, 'touchend', this._onDrop);
			_off(document, 'touchcancel', this._onDrop);
		},

		_onDrop: function (/**Event*/evt) {
			var el = this.el;

			clearInterval(this._loopId);
			clearInterval(autoScroll.pid);

			// Unbind events
			_off(document, 'drop', this);
			_off(document, 'dragover', this);

			_off(el, 'dragend', this._onDrop);
			_off(el, 'dragstart', this._onDragStart);

			this._offUpEvents();

			if (evt) {
				evt.preventDefault();
				evt.stopPropagation();

				ghostEl && ghostEl.parentNode.removeChild(ghostEl);

				if (dragEl) {
					// get the index of the dragged element within its parent
					var newIndex = _index(dragEl);
					_disableDraggable(dragEl);
					_toggleClass(dragEl, this.options.ghostClass, false);

					if (!rootEl.contains(dragEl)) {
						// drag from one list and drop into another
						_dispatchEvent(dragEl.parentNode, 'sort', dragEl, rootEl, startIndex, newIndex);
						_dispatchEvent(rootEl, 'sort', dragEl, rootEl, startIndex, newIndex);

						// Add event
						_dispatchEvent(dragEl, 'add', dragEl, rootEl, startIndex, newIndex);

						// Remove event
						_dispatchEvent(rootEl, 'remove', dragEl, rootEl, startIndex, newIndex);
					}
					else if (dragEl.nextSibling !== nextEl) {
						// drag & drop within the same list
						_dispatchEvent(rootEl, 'update', dragEl, rootEl, startIndex, newIndex);
						_dispatchEvent(rootEl, 'sort', dragEl, rootEl, startIndex, newIndex);

						cloneEl && cloneEl.parentNode.removeChild(cloneEl);
					}

					// Drag end event
					_dispatchEvent(rootEl, 'end', dragEl, rootEl, startIndex, newIndex);
				}

				// Set NULL
				rootEl =
				dragEl =
				ghostEl =
				nextEl =
				cloneEl =

				tapEvt =
				touchEvt =

				lastEl =
				lastCSS =

				activeGroup = null;

				// Save sorting
				this.options.store && this.options.store.set(this);
			}
		},


		handleEvent: function (/**Event*/evt) {
			var type = evt.type;

			if (type === 'dragover') {
				this._onDrag(evt);
				_globalDragOver(evt);
			}
			else if (type === 'drop') {
				this._onDrop(evt);
			}
		},


		/**
		 * Serializes the item into an array of string.
		 * @returns {String[]}
		 */
		toArray: function () {
			var order = [],
				el,
				children = this.el.children,
				i = 0,
				n = children.length;

			for (; i < n; i++) {
				el = children[i];
				if (_closest(el, this.options.draggable, this.el)) {
					order.push(el.getAttribute('data-id') || _generateId(el));
				}
			}

			return order;
		},


		/**
		 * Sorts the elements according to the array.
		 * @param  {String[]}  order  order of the items
		 */
		sort: function (order) {
			var items = {}, rootEl = this.el;

			this.toArray().forEach(function (id, i) {
				var el = rootEl.children[i];

				if (_closest(el, this.options.draggable, rootEl)) {
					items[id] = el;
				}
			}, this);


			order.forEach(function (id) {
				if (items[id]) {
					rootEl.removeChild(items[id]);
					rootEl.appendChild(items[id]);
				}
			});
		},


		/**
		 * For each element in the set, get the first element that matches the selector by testing the element itself and traversing up through its ancestors in the DOM tree.
		 * @param   {HTMLElement}  el
		 * @param   {String}       [selector]  default: `options.draggable`
		 * @returns {HTMLElement|null}
		 */
		closest: function (el, selector) {
			return _closest(el, selector || this.options.draggable, this.el);
		},


		/**
		 * Set/get option
		 * @param   {string} name
		 * @param   {*}      [value]
		 * @returns {*}
		 */
		option: function (name, value) {
			var options = this.options;

			if (value === void 0) {
				return options[name];
			} else {
				options[name] = value;
			}
		},


		/**
		 * Destroy
		 */
		destroy: function () {
			var el = this.el, options = this.options;

			_customEvents.forEach(function (name) {
				_off(el, name.substr(2).toLowerCase(), options[name]);
			});

			_off(el, 'mousedown', this._onTapStart);
			_off(el, 'touchstart', this._onTapStart);
			_off(el, 'selectstart', this._onTapStart);

			_off(el, 'dragover', this._onDragOver);
			_off(el, 'dragenter', this._onDragOver);

			//remove draggable attributes
			Array.prototype.forEach.call(el.querySelectorAll('[draggable]'), function (el) {
				el.removeAttribute('draggable');
			});

			touchDragOverListeners.splice(touchDragOverListeners.indexOf(this._onDragOver), 1);

			this._onDrop();

			this.el = null;
		}
	};


	function _bind(ctx, fn) {
		var args = slice.call(arguments, 2);
		return	fn.bind ? fn.bind.apply(fn, [ctx].concat(args)) : function () {
			return fn.apply(ctx, args.concat(slice.call(arguments)));
		};
	}


	function _closest(/**HTMLElement*/el, /**String*/selector, /**HTMLElement*/ctx) {
		if (selector === '*') {
			return el;
		}
		else if (el) {
			ctx = ctx || document;
			selector = selector.split('.');

			var tag = selector.shift().toUpperCase(),
				re = new RegExp('\\s(' + selector.join('|') + ')\\s', 'g');

			do {
				if (
					(tag === '' || el.nodeName == tag) &&
					(!selector.length || ((' ' + el.className + ' ').match(re) || []).length == selector.length)
				) {
					return el;
				}
			}
			while (el !== ctx && (el = el.parentNode));
		}

		return null;
	}


	function _globalDragOver(/**Event*/evt) {
		evt.dataTransfer.dropEffect = 'move';
		evt.preventDefault();
	}


	function _on(el, event, fn) {
		el.addEventListener(event, fn, false);
	}


	function _off(el, event, fn) {
		el.removeEventListener(event, fn, false);
	}


	function _toggleClass(el, name, state) {
		if (el) {
			if (el.classList) {
				el.classList[state ? 'add' : 'remove'](name);
			}
			else {
				var className = (' ' + el.className + ' ').replace(/\s+/g, ' ').replace(' ' + name + ' ', '');
				el.className = className + (state ? ' ' + name : '');
			}
		}
	}


	function _css(el, prop, val) {
		var style = el && el.style;

		if (style) {
			if (val === void 0) {
				if (document.defaultView && document.defaultView.getComputedStyle) {
					val = document.defaultView.getComputedStyle(el, '');
				}
				else if (el.currentStyle) {
					val = el.currentStyle;
				}

				return prop === void 0 ? val : val[prop];
			}
			else {
				if (!(prop in style)) {
					prop = '-webkit-' + prop;
				}

				style[prop] = val + (typeof val === 'string' ? '' : 'px');
			}
		}
	}


	function _find(ctx, tagName, iterator) {
		if (ctx) {
			var list = ctx.getElementsByTagName(tagName), i = 0, n = list.length;

			if (iterator) {
				for (; i < n; i++) {
					iterator(list[i], i);
				}
			}

			return list;
		}

		return [];
	}


	function _disableDraggable(el) {
		el.draggable = false;
	}


	function _unsilent() {
		_silent = false;
	}


	/** @returns {HTMLElement|false} */
	function _ghostInBottom(el, evt) {
		var lastEl = el.lastElementChild, rect = lastEl.getBoundingClientRect();
		return (evt.clientY - (rect.top + rect.height) > 5) && lastEl; // min delta
	}


	/**
	 * Generate id
	 * @param   {HTMLElement} el
	 * @returns {String}
	 * @private
	 */
	function _generateId(el) {
		var str = el.tagName + el.className + el.src + el.href + el.textContent,
			i = str.length,
			sum = 0;

		while (i--) {
			sum += str.charCodeAt(i);
		}

		return sum.toString(36);
	}

	/**
	 * Returns the index of an element within its parent
	 * @param el
	 * @returns {number}
	 * @private
	 */
	function _index(/**HTMLElement*/el) {
		var index = 0;
		while (el && (el = el.previousElementSibling)) {
			index++;
		}
		return index;
	}

	function _throttle(callback, ms) {
		var args, _this;

		return function () {
			if (args === void 0) {
				args = arguments;
				_this = this;

				setTimeout(function () {
					if (args.length === 1) {
						callback.call(_this, args[0]);
					} else {
						callback.apply(_this, args);
					}

					args = void 0;
				}, ms);
			}
		};
	}


	// Export utils
	Sortable.utils = {
		on: _on,
		off: _off,
		css: _css,
		find: _find,
		bind: _bind,
<<<<<<< HEAD
		is: function (el, selector) {
			return !!_closest(el, selector, el);
		},
=======
		throttle: _throttle,
>>>>>>> 07ff86a4
		closest: _closest,
		toggleClass: _toggleClass,
		dispatchEvent: _dispatchEvent,
		index: _index
	};


	Sortable.version = '0.7.2';


	/**
	 * Create sortable instance
	 * @param {HTMLElement}  el
	 * @param {Object}      [options]
	 */
	Sortable.create = function (el, options) {
		return new Sortable(el, options);
	};

	// Export
	return Sortable;
});<|MERGE_RESOLUTION|>--- conflicted
+++ resolved
@@ -50,7 +50,6 @@
 
 		_silent = false,
 
-<<<<<<< HEAD
 		_dispatchEvent = function (rootEl, name, targetEl, fromEl, startIndex, newIndex) {
 			var evt = document.createEvent('Event');
 
@@ -63,16 +62,6 @@
 			evt.newIndex = newIndex;
 
 			rootEl.dispatchEvent(evt);
-=======
-		_dispatchEvent = function (el, name, targetEl, fromEl) {
-			var evt = document.createEvent('Event');
-
-			evt.initEvent(name, true, true);
-			evt.item = targetEl || el;
-			evt.from = fromEl || el;
-
-			el.dispatchEvent(evt);
->>>>>>> 07ff86a4
 		},
 
 		_customEvents = 'onAdd onUpdate onRemove onStart onEnd onFilter onSort'.split(' '),
@@ -953,13 +942,10 @@
 		css: _css,
 		find: _find,
 		bind: _bind,
-<<<<<<< HEAD
 		is: function (el, selector) {
 			return !!_closest(el, selector, el);
 		},
-=======
 		throttle: _throttle,
->>>>>>> 07ff86a4
 		closest: _closest,
 		toggleClass: _toggleClass,
 		dispatchEvent: _dispatchEvent,
