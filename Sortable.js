--- conflicted
+++ resolved
@@ -24,17 +24,10 @@
 })(function sortableFactory() {
 	"use strict";
 
-<<<<<<< HEAD
 	if (typeof window == "undefined" || !window.document) {
 		return function sortableError() {
 			throw new Error("Sortable.js requires a window with a document");
 		};
-=======
-	if (typeof window == "undefined" || typeof window.document == "undefined") {
-		return function() {
-			throw new Error( "Sortable.js requires a window with a document" );
-		}
->>>>>>> bf1c2ce3
 	}
 
 	var dragEl,
@@ -403,14 +396,10 @@
 					_toggleClass(dragEl, options.chosenClass, true);
 
 					// Bind the events: dragstart/dragend
-<<<<<<< HEAD
-					_this._triggerDragStart(touch);
+					_this._triggerDragStart(evt, touch);
 
 					// Drag start event
 					_dispatchEvent(_this, rootEl, 'choose', dragEl, rootEl, oldIndex);
-=======
-					_this._triggerDragStart(evt,  touch);
->>>>>>> bf1c2ce3
 				};
 
 				// Disable "draggable"
