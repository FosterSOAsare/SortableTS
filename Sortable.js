/**!
 * Sortable
 * @author	RubaXa   <trash@rubaxa.org>
 * @license MIT
 */


(function (factory) {
	"use strict";

	if (typeof define === "function" && define.amd) {
		define(factory);
	}
	else if (typeof module != "undefined" && typeof module.exports != "undefined") {
		module.exports = factory();
	}
	else if (typeof Package !== "undefined") {
		Sortable = factory();  // export for Meteor.js
	}
	else {
		/* jshint sub:true */
		window["Sortable"] = factory();
	}
})(function () {
	"use strict";

	var dragEl,
		parentEl,
		ghostEl,
		cloneEl,
		rootEl,
		nextEl,

		scrollEl,
		scrollParentEl,

		lastEl,
		lastCSS,
		lastParentCSS,

		oldIndex,
		newIndex,

		activeGroup,
		autoScroll = {},

		tapEvt,
		touchEvt,

		moved,

		/** @const */
		RSPACE = /\s+/g,

		expando = 'Sortable' + (new Date).getTime(),

		win = window,
		document = win.document,
		parseInt = win.parseInt,

		supportDraggable = !!('draggable' in document.createElement('div')),
		supportCssPointerEvents = (function (el) {
			el = document.createElement('x');
			el.style.cssText = 'pointer-events:auto';
			return el.style.pointerEvents === 'auto';
		})(),

		_silent = false,

		abs = Math.abs,
		min = Math.min,
		slice = [].slice,

		touchDragOverListeners = [],

		_autoScroll = _throttle(function (/**Event*/evt, /**Object*/options, /**HTMLElement*/rootEl) {
			// Bug: https://bugzilla.mozilla.org/show_bug.cgi?id=505521
			if (rootEl && options.scroll) {
				var el,
					rect,
					sens = options.scrollSensitivity,
					speed = options.scrollSpeed,

					x = evt.clientX,
					y = evt.clientY,

					winWidth = window.innerWidth,
					winHeight = window.innerHeight,

					vx,
					vy
				;

				// Delect scrollEl
				if (scrollParentEl !== rootEl) {
					scrollEl = options.scroll;
					scrollParentEl = rootEl;

					if (scrollEl === true) {
						scrollEl = rootEl;

						do {
							if ((scrollEl.offsetWidth < scrollEl.scrollWidth) ||
								(scrollEl.offsetHeight < scrollEl.scrollHeight)
							) {
								break;
							}
							/* jshint boss:true */
						} while (scrollEl = scrollEl.parentNode);
					}
				}

				if (scrollEl) {
					el = scrollEl;
					rect = scrollEl.getBoundingClientRect();
					vx = (abs(rect.right - x) <= sens) - (abs(rect.left - x) <= sens);
					vy = (abs(rect.bottom - y) <= sens) - (abs(rect.top - y) <= sens);
				}


				if (!(vx || vy)) {
					vx = (winWidth - x <= sens) - (x <= sens);
					vy = (winHeight - y <= sens) - (y <= sens);

					/* jshint expr:true */
					(vx || vy) && (el = win);
				}


				if (autoScroll.vx !== vx || autoScroll.vy !== vy || autoScroll.el !== el) {
					autoScroll.el = el;
					autoScroll.vx = vx;
					autoScroll.vy = vy;

					clearInterval(autoScroll.pid);

					if (el) {
						autoScroll.pid = setInterval(function () {
							if (el === win) {
								win.scrollTo(win.pageXOffset + vx * speed, win.pageYOffset + vy * speed);
							} else {
								vy && (el.scrollTop += vy * speed);
								vx && (el.scrollLeft += vx * speed);
							}
						}, 24);
					}
				}
			}
		}, 30),

		_prepareGroup = function (options) {
			var group = options.group;

			if (!group || typeof group != 'object') {
				group = options.group = {name: group};
			}

			['pull', 'put'].forEach(function (key) {
				if (!(key in group)) {
					group[key] = true;
				}
			});

			options.groups = ' ' + group.name + (group.put.join ? ' ' + group.put.join(' ') : '') + ' ';
		}
	;



	/**
	 * @class  Sortable
	 * @param  {HTMLElement}  el
	 * @param  {Object}       [options]
	 */
	function Sortable(el, options) {
		if (!(el && el.nodeType && el.nodeType === 1)) {
			throw 'Sortable: `el` must be HTMLElement, and not ' + {}.toString.call(el);
		}

		this.el = el; // root element
		this.options = options = _extend({}, options);


		// Export instance
		el[expando] = this;


		// Default options
		var defaults = {
			group: Math.random(),
			sort: true,
			disabled: false,
			store: null,
			handle: null,
			scroll: true,
			scrollSensitivity: 30,
			scrollSpeed: 10,
			draggable: /[uo]l/i.test(el.nodeName) ? 'li' : '>*',
			ghostClass: 'sortable-ghost',
			chosenClass: 'sortable-chosen',
			ignore: 'a, img',
			filter: null,
			animation: 0,
			setData: function (dataTransfer, dragEl) {
				dataTransfer.setData('Text', dragEl.textContent);
			},
			dropBubble: false,
			dragoverBubble: false,
			dataIdAttr: 'data-id',
			delay: 0,
			forceFallback: false,
			fallbackClass: 'sortable-fallback',
			fallbackOnBody: false,
			fallbackTolerance: 0
		};


		// Set default options
		for (var name in defaults) {
			!(name in options) && (options[name] = defaults[name]);
		}

		_prepareGroup(options);

		// Bind all private methods
		for (var fn in this) {
			if (fn.charAt(0) === '_') {
				this[fn] = this[fn].bind(this);
			}
		}

		// Setup drag mode
		this.nativeDraggable = options.forceFallback ? false : supportDraggable;

		// Bind events
		_on(el, 'mousedown', this._onTapStart);
		_on(el, 'touchstart', this._onTapStart);

		if (this.nativeDraggable) {
			_on(el, 'dragover', this);
			_on(el, 'dragenter', this);
		}

		touchDragOverListeners.push(this._onDragOver);

		// Restore sorting
		options.store && this.sort(options.store.get(this));
	}


	Sortable.prototype = /** @lends Sortable.prototype */ {
		constructor: Sortable,

		_onTapStart: function (/** Event|TouchEvent */evt) {
			var _this = this,
				el = this.el,
				options = this.options,
				type = evt.type,
				touch = evt.touches && evt.touches[0],
				target = (touch || evt).target,
				originalTarget = target,
				filter = options.filter;


			if (type === 'mousedown' && evt.button !== 0 || options.disabled) {
				return; // only left button or enabled
			}

			target = _closest(target, options.draggable, el);

			if (!target) {
				return;
			}
			
			if (options.handle && !_closest(originalTarget, options.handle, el)) {
				return;
			}

			// get the index of the dragged element within its parent
			oldIndex = _index(target, options.draggable);

			// Check filter
			if (typeof filter === 'function') {
				if (filter.call(this, evt, target, this)) {
					_dispatchEvent(_this, originalTarget, 'filter', target, el, oldIndex);
					evt.preventDefault();
					return; // cancel dnd
				}
			}
			else if (filter) {
				filter = filter.split(',').some(function (criteria) {
					criteria = _closest(originalTarget, criteria.trim(), el);

					if (criteria) {
						_dispatchEvent(_this, criteria, 'filter', target, el, oldIndex);
						return true;
					}
				});

				if (filter) {
					evt.preventDefault();
					return; // cancel dnd
				}
			}

			// Prepare `dragstart`
			this._prepareDragStart(evt, touch, target);
		},

		_prepareDragStart: function (/** Event */evt, /** Touch */touch, /** HTMLElement */target) {
			var _this = this,
				el = _this.el,
				options = _this.options,
				ownerDocument = el.ownerDocument,
				dragStartFn;

			if (target && !dragEl && (target.parentNode === el)) {
				tapEvt = evt;

				rootEl = el;
				dragEl = target;
				parentEl = dragEl.parentNode;
				nextEl = dragEl.nextSibling;
				activeGroup = options.group;

				this._lastX = (touch || evt).clientX;
				this._lastY = (touch || evt).clientY;

				dragStartFn = function () {
					// Delayed drag has been triggered
					// we can re-enable the events: touchmove/mousemove
					_this._disableDelayedDrag();

					// Make the element draggable
					dragEl.draggable = true;

					// Chosen item
					_toggleClass(dragEl, _this.options.chosenClass, true);

					// Bind the events: dragstart/dragend
					_this._triggerDragStart(touch);

					// Drag start event
					_dispatchEvent(_this, rootEl, 'choose', dragEl, rootEl, oldIndex);
				};

				// Disable "draggable"
				options.ignore.split(',').forEach(function (criteria) {
					_find(dragEl, criteria.trim(), _disableDraggable);
				});

				_on(ownerDocument, 'mouseup', _this._onDrop);
				_on(ownerDocument, 'touchend', _this._onDrop);
				_on(ownerDocument, 'touchcancel', _this._onDrop);

				if (options.delay) {
					// If the user moves the pointer or let go the click or touch
					// before the delay has been reached:
					// disable the delayed drag
					_on(ownerDocument, 'mouseup', _this._disableDelayedDrag);
					_on(ownerDocument, 'touchend', _this._disableDelayedDrag);
					_on(ownerDocument, 'touchcancel', _this._disableDelayedDrag);
					_on(ownerDocument, 'mousemove', _this._disableDelayedDrag);
					_on(ownerDocument, 'touchmove', _this._disableDelayedDrag);

					_this._dragStartTimer = setTimeout(dragStartFn, options.delay);
				} else {
					dragStartFn();
				}
			}
		},

		_disableDelayedDrag: function () {
			var ownerDocument = this.el.ownerDocument;

			clearTimeout(this._dragStartTimer);
			_off(ownerDocument, 'mouseup', this._disableDelayedDrag);
			_off(ownerDocument, 'touchend', this._disableDelayedDrag);
			_off(ownerDocument, 'touchcancel', this._disableDelayedDrag);
			_off(ownerDocument, 'mousemove', this._disableDelayedDrag);
			_off(ownerDocument, 'touchmove', this._disableDelayedDrag);
		},

		_triggerDragStart: function (/** Touch */touch) {
			if (touch) {
				// Touch device support
				tapEvt = {
					target: dragEl,
					clientX: touch.clientX,
					clientY: touch.clientY
				};

				this._onDragStart(tapEvt, 'touch');
			}
			else if (!this.nativeDraggable) {
				this._onDragStart(tapEvt, true);
			}
			else {
				_on(dragEl, 'dragend', this);
				_on(rootEl, 'dragstart', this._onDragStart);
			}

			try {
				if (document.selection) {
					document.selection.empty();
				} else {
					window.getSelection().removeAllRanges();
				}
			} catch (err) {
			}
		},

		_dragStarted: function () {
			if (rootEl && dragEl) {
				// Apply effect
				_toggleClass(dragEl, this.options.ghostClass, true);

				Sortable.active = this;

				// Drag start event
				_dispatchEvent(this, rootEl, 'start', dragEl, rootEl, oldIndex);
			}
		},

		_emulateDragOver: function () {
			if (touchEvt) {
				if (this._lastX === touchEvt.clientX && this._lastY === touchEvt.clientY) {
					return;
				}

				this._lastX = touchEvt.clientX;
				this._lastY = touchEvt.clientY;

				if (!supportCssPointerEvents) {
					_css(ghostEl, 'display', 'none');
				}

				var target = document.elementFromPoint(touchEvt.clientX, touchEvt.clientY),
					parent = target,
					groupName = ' ' + this.options.group.name + '',
					i = touchDragOverListeners.length;

				if (parent) {
					do {
						if (parent[expando] && parent[expando].options.groups.indexOf(groupName) > -1) {
							while (i--) {
								touchDragOverListeners[i]({
									clientX: touchEvt.clientX,
									clientY: touchEvt.clientY,
									target: target,
									rootEl: parent
								});
							}

							break;
						}

						target = parent; // store last element
					}
					/* jshint boss:true */
					while (parent = parent.parentNode);
				}

				if (!supportCssPointerEvents) {
					_css(ghostEl, 'display', '');
				}
			}
		},


		_onTouchMove: function (/**TouchEvent*/evt) {
			if (tapEvt) {
				var	options = this.options,
					fallbackTolerance = options.fallbackTolerance,
					touch = evt.touches ? evt.touches[0] : evt,
					dx = touch.clientX - tapEvt.clientX,
					dy = touch.clientY - tapEvt.clientY,
					translate3d = evt.touches ? 'translate3d(' + dx + 'px,' + dy + 'px,0)' : 'translate(' + dx + 'px,' + dy + 'px)';

				// only set the status to dragging, when we are actually dragging
				if (!Sortable.active) {
					if (fallbackTolerance &&
						min(abs(touch.clientX - this._lastX), abs(touch.clientY - this._lastY)) < fallbackTolerance
					) {
						return;
					}

					this._dragStarted();
				}

				// as well as creating the ghost element on the document body
				this._appendGhost();

				moved = true;
				touchEvt = touch;

				_css(ghostEl, 'webkitTransform', translate3d);
				_css(ghostEl, 'mozTransform', translate3d);
				_css(ghostEl, 'msTransform', translate3d);
				_css(ghostEl, 'transform', translate3d);

				evt.preventDefault();
			}
		},

		_appendGhost: function () {
			if (!ghostEl) {
				var rect = dragEl.getBoundingClientRect(),
					css = _css(dragEl),
					options = this.options,
					ghostRect;

				ghostEl = dragEl.cloneNode(true);

				_toggleClass(ghostEl, options.ghostClass, false);
				_toggleClass(ghostEl, options.fallbackClass, true);

				_css(ghostEl, 'top', rect.top - parseInt(css.marginTop, 10));
				_css(ghostEl, 'left', rect.left - parseInt(css.marginLeft, 10));
				_css(ghostEl, 'width', rect.width);
				_css(ghostEl, 'height', rect.height);
				_css(ghostEl, 'opacity', '0.8');
				_css(ghostEl, 'position', 'fixed');
				_css(ghostEl, 'zIndex', '100000');
				_css(ghostEl, 'pointerEvents', 'none');

				options.fallbackOnBody && document.body.appendChild(ghostEl) || rootEl.appendChild(ghostEl);

				// Fixing dimensions.
				ghostRect = ghostEl.getBoundingClientRect();
				_css(ghostEl, 'width', rect.width * 2 - ghostRect.width);
				_css(ghostEl, 'height', rect.height * 2 - ghostRect.height);
			}
		},

		_onDragStart: function (/**Event*/evt, /**boolean*/useFallback) {
			var dataTransfer = evt.dataTransfer,
				options = this.options;

			this._offUpEvents();

			if (activeGroup.pull == 'clone') {
				cloneEl = dragEl.cloneNode(true);
				_css(cloneEl, 'display', 'none');
				rootEl.insertBefore(cloneEl, dragEl);
			}

			if (useFallback) {

				if (useFallback === 'touch') {
					// Bind touch events
					_on(document, 'touchmove', this._onTouchMove);
					_on(document, 'touchend', this._onDrop);
					_on(document, 'touchcancel', this._onDrop);
				} else {
					// Old brwoser
					_on(document, 'mousemove', this._onTouchMove);
					_on(document, 'mouseup', this._onDrop);
				}

				this._loopId = setInterval(this._emulateDragOver, 50);
			}
			else {
				if (dataTransfer) {
					dataTransfer.effectAllowed = 'move';
					options.setData && options.setData.call(this, dataTransfer, dragEl);
				}

				_on(document, 'drop', this);
				setTimeout(this._dragStarted, 0);
			}
		},

		_onDragOver: function (/**Event*/evt) {
			var el = this.el,
				target,
				dragRect,
				revert,
				options = this.options,
				group = options.group,
				groupPut = group.put,
				isOwner = (activeGroup === group),
				canSort = options.sort;

			if (evt.preventDefault !== void 0) {
				evt.preventDefault();
				!options.dragoverBubble && evt.stopPropagation();
			}

			moved = true;

			if (activeGroup && !options.disabled &&
				(isOwner
					? canSort || (revert = !rootEl.contains(dragEl)) // Reverting item into the original list
					: activeGroup.pull && groupPut && (
						(activeGroup.name === group.name) || // by Name
						(groupPut.indexOf && ~groupPut.indexOf(activeGroup.name)) // by Array
					)
				) &&
				(evt.rootEl === void 0 || evt.rootEl === this.el) // touch fallback
			) {
				// Smart auto-scrolling
				_autoScroll(evt, options, this.el);

				if (_silent) {
					return;
				}

				target = _closest(evt.target, options.draggable, el);
				dragRect = dragEl.getBoundingClientRect();

				if (revert) {
					_cloneHide(true);

					if (cloneEl || nextEl) {
						rootEl.insertBefore(dragEl, cloneEl || nextEl);
					}
					else if (!canSort) {
						rootEl.appendChild(dragEl);
					}

					return;
				}


				if ((el.children.length === 0) || (el.children[0] === ghostEl) ||
					(el === evt.target) && (target = _ghostIsLast(el, evt))
				) {

					if (target) {
						if (target.animated) {
							return;
						}

						targetRect = target.getBoundingClientRect();
					}

					_cloneHide(isOwner);

					if (_onMove(rootEl, el, dragEl, dragRect, target, targetRect) !== false) {
						if (!dragEl.contains(el)) {
							el.appendChild(dragEl);
							parentEl = el; // actualization
						}

						this._animate(dragRect, dragEl);
						target && this._animate(targetRect, target);
					}
				}
				else if (target && !target.animated && target !== dragEl && (target.parentNode[expando] !== void 0)) {
					if (lastEl !== target) {
						lastEl = target;
						lastCSS = _css(target);
						lastParentCSS = _css(target.parentNode);
					}


					var targetRect = target.getBoundingClientRect(),
						width = targetRect.right - targetRect.left,
						height = targetRect.bottom - targetRect.top,
						floating = /left|right|inline/.test(lastCSS.cssFloat + lastCSS.display)
							|| (lastParentCSS.display == 'flex' && lastParentCSS['flex-direction'].indexOf('row') === 0),
						isWide = (target.offsetWidth > dragEl.offsetWidth),
						isLong = (target.offsetHeight > dragEl.offsetHeight),
						halfway = (floating ? (evt.clientX - targetRect.left) / width : (evt.clientY - targetRect.top) / height) > 0.5,
						nextSibling = target.nextElementSibling,
						moveVector = _onMove(rootEl, el, dragEl, dragRect, target, targetRect),
						after
					;

					if (moveVector !== false) {
						_silent = true;
						setTimeout(_unsilent, 30);

						_cloneHide(isOwner);

						if (moveVector === 1 || moveVector === -1) {
							after = (moveVector === 1);
						}
						else if (floating) {
							var elTop = dragEl.offsetTop,
								tgTop = target.offsetTop;

							if (elTop === tgTop) {
								after = (target.previousElementSibling === dragEl) && !isWide || halfway && isWide;
							} else {
								after = tgTop > elTop;
							}
						} else {
							after = (nextSibling !== dragEl) && !isLong || halfway && isLong;
						}

						if (!dragEl.contains(el)) {
							if (after && !nextSibling) {
								el.appendChild(dragEl);
							} else {
								target.parentNode.insertBefore(dragEl, after ? nextSibling : target);
							}
						}

						parentEl = dragEl.parentNode; // actualization

						this._animate(dragRect, dragEl);
						this._animate(targetRect, target);
					}
				}
			}
		},

		_animate: function (prevRect, target) {
			var ms = this.options.animation;

			if (ms) {
				var currentRect = target.getBoundingClientRect();

				_css(target, 'transition', 'none');
				_css(target, 'transform', 'translate3d('
					+ (prevRect.left - currentRect.left) + 'px,'
					+ (prevRect.top - currentRect.top) + 'px,0)'
				);

				target.offsetWidth; // repaint

				_css(target, 'transition', 'all ' + ms + 'ms');
				_css(target, 'transform', 'translate3d(0,0,0)');

				clearTimeout(target.animated);
				target.animated = setTimeout(function () {
					_css(target, 'transition', '');
					_css(target, 'transform', '');
					target.animated = false;
				}, ms);
			}
		},

		_offUpEvents: function () {
			var ownerDocument = this.el.ownerDocument;

			_off(document, 'touchmove', this._onTouchMove);
			_off(ownerDocument, 'mouseup', this._onDrop);
			_off(ownerDocument, 'touchend', this._onDrop);
			_off(ownerDocument, 'touchcancel', this._onDrop);
		},

		_onDrop: function (/**Event*/evt) {
			var el = this.el,
				options = this.options;

			clearInterval(this._loopId);
			clearInterval(autoScroll.pid);
			clearTimeout(this._dragStartTimer);

			// Unbind events
			_off(document, 'mousemove', this._onTouchMove);

			if (this.nativeDraggable) {
				_off(document, 'drop', this);
				_off(el, 'dragstart', this._onDragStart);
			}

			this._offUpEvents();

			if (evt) {
				if (moved) {
					evt.preventDefault();
					!options.dropBubble && evt.stopPropagation();
				}

				ghostEl && ghostEl.parentNode.removeChild(ghostEl);

				if (dragEl) {
					if (this.nativeDraggable) {
						_off(dragEl, 'dragend', this);
					}

					_disableDraggable(dragEl);

					// Remove class's
					_toggleClass(dragEl, this.options.ghostClass, false);
					_toggleClass(dragEl, this.options.chosenClass, false);

					if (rootEl !== parentEl) {
						newIndex = _index(dragEl, options.draggable);

						if (newIndex >= 0) {
							// drag from one list and drop into another
							_dispatchEvent(null, parentEl, 'sort', dragEl, rootEl, oldIndex, newIndex);
							_dispatchEvent(this, rootEl, 'sort', dragEl, rootEl, oldIndex, newIndex);

							// Add event
							_dispatchEvent(null, parentEl, 'add', dragEl, rootEl, oldIndex, newIndex);

							// Remove event
							_dispatchEvent(this, rootEl, 'remove', dragEl, rootEl, oldIndex, newIndex);
						}
					}
					else {
						// Remove clone
						cloneEl && cloneEl.parentNode.removeChild(cloneEl);

						if (dragEl.nextSibling !== nextEl) {
							// Get the index of the dragged element within its parent
							newIndex = _index(dragEl, options.draggable);

							if (newIndex >= 0) {
								// drag & drop within the same list
								_dispatchEvent(this, rootEl, 'update', dragEl, rootEl, oldIndex, newIndex);
								_dispatchEvent(this, rootEl, 'sort', dragEl, rootEl, oldIndex, newIndex);
							}
						}
					}

					if (Sortable.active) {
						if (newIndex === null || newIndex === -1) {
							newIndex = oldIndex;
						}

						_dispatchEvent(this, rootEl, 'end', dragEl, rootEl, oldIndex, newIndex);

						// Save sorting
						this.save();
					}
				}

				// Nulling
				rootEl =
				dragEl =
				parentEl =
				ghostEl =
				nextEl =
				cloneEl =

				scrollEl =
				scrollParentEl =

				tapEvt =
				touchEvt =

				moved =
				newIndex =

				lastEl =
				lastCSS =

				activeGroup =
				Sortable.active = null;
			}
		},


		handleEvent: function (/**Event*/evt) {
			var type = evt.type;

			if (type === 'dragover' || type === 'dragenter') {
				if (dragEl) {
					this._onDragOver(evt);
					_globalDragOver(evt);
				}
			}
			else if (type === 'drop' || type === 'dragend') {
				this._onDrop(evt);
			}
		},


		/**
		 * Serializes the item into an array of string.
		 * @returns {String[]}
		 */
		toArray: function () {
			var order = [],
				el,
				children = this.el.children,
				i = 0,
				n = children.length,
				options = this.options;

			for (; i < n; i++) {
				el = children[i];
				if (_closest(el, options.draggable, this.el)) {
					order.push(el.getAttribute(options.dataIdAttr) || _generateId(el));
				}
			}

			return order;
		},


		/**
		 * Sorts the elements according to the array.
		 * @param  {String[]}  order  order of the items
		 */
		sort: function (order) {
			var items = {}, rootEl = this.el;

			this.toArray().forEach(function (id, i) {
				var el = rootEl.children[i];

				if (_closest(el, this.options.draggable, rootEl)) {
					items[id] = el;
				}
			}, this);

			order.forEach(function (id) {
				if (items[id]) {
					rootEl.removeChild(items[id]);
					rootEl.appendChild(items[id]);
				}
			});
		},


		/**
		 * Save the current sorting
		 */
		save: function () {
			var store = this.options.store;
			store && store.set(this);
		},


		/**
		 * For each element in the set, get the first element that matches the selector by testing the element itself and traversing up through its ancestors in the DOM tree.
		 * @param   {HTMLElement}  el
		 * @param   {String}       [selector]  default: `options.draggable`
		 * @returns {HTMLElement|null}
		 */
		closest: function (el, selector) {
			return _closest(el, selector || this.options.draggable, this.el);
		},


		/**
		 * Set/get option
		 * @param   {string} name
		 * @param   {*}      [value]
		 * @returns {*}
		 */
		option: function (name, value) {
			var options = this.options;

			if (value === void 0) {
				return options[name];
			} else {
				options[name] = value;

				if (name === 'group') {
					_prepareGroup(options);
				}
			}
		},


		/**
		 * Destroy
		 */
		destroy: function () {
			var el = this.el;

			el[expando] = null;

			_off(el, 'mousedown', this._onTapStart);
			_off(el, 'touchstart', this._onTapStart);

			if (this.nativeDraggable) {
				_off(el, 'dragover', this);
				_off(el, 'dragenter', this);
			}

			// Remove draggable attributes
			Array.prototype.forEach.call(el.querySelectorAll('[draggable]'), function (el) {
				el.removeAttribute('draggable');
			});

			touchDragOverListeners.splice(touchDragOverListeners.indexOf(this._onDragOver), 1);

			this._onDrop();

			this.el = el = null;
		}
	};


	function _cloneHide(state) {
		if (cloneEl && (cloneEl.state !== state)) {
			_css(cloneEl, 'display', state ? 'none' : '');
			!state && cloneEl.state && rootEl.insertBefore(cloneEl, dragEl);
			cloneEl.state = state;
		}
	}


	function _closest(/**HTMLElement*/el, /**String*/selector, /**HTMLElement*/ctx) {
		if (el) {
			ctx = ctx || document;

			do {
				if (
					(selector === '>*' && el.parentNode === ctx)
					|| _matches(el, selector)
				) {
					return el;
				}
			}
			while (el !== ctx && (el = el.parentNode));
		}

		return null;
	}


	function _globalDragOver(/**Event*/evt) {
		if (evt.dataTransfer) {
			evt.dataTransfer.dropEffect = 'move';
		}
		evt.preventDefault();
	}


	function _on(el, event, fn) {
		el.addEventListener(event, fn, false);
	}


	function _off(el, event, fn) {
		el.removeEventListener(event, fn, false);
	}


	function _toggleClass(el, name, state) {
		if (el) {
			if (el.classList) {
				el.classList[state ? 'add' : 'remove'](name);
			}
			else {
				var className = (' ' + el.className + ' ').replace(RSPACE, ' ').replace(' ' + name + ' ', ' ');
				el.className = (className + (state ? ' ' + name : '')).replace(RSPACE, ' ');
			}
		}
	}


	function _css(el, prop, val) {
		var style = el && el.style;

		if (style) {
			if (val === void 0) {
				if (document.defaultView && document.defaultView.getComputedStyle) {
					val = document.defaultView.getComputedStyle(el, '');
				}
				else if (el.currentStyle) {
					val = el.currentStyle;
				}

				return prop === void 0 ? val : val[prop];
			}
			else {
				if (!(prop in style)) {
					prop = '-webkit-' + prop;
				}

				style[prop] = val + (typeof val === 'string' ? '' : 'px');
			}
		}
	}


	function _find(ctx, tagName, iterator) {
		if (ctx) {
			var list = ctx.getElementsByTagName(tagName), i = 0, n = list.length;

			if (iterator) {
				for (; i < n; i++) {
					iterator(list[i], i);
				}
			}

			return list;
		}

		return [];
	}



	function _dispatchEvent(sortable, rootEl, name, targetEl, fromEl, startIndex, newIndex) {
		var evt = document.createEvent('Event'),
			options = (sortable || rootEl[expando]).options,
			onName = 'on' + name.charAt(0).toUpperCase() + name.substr(1);

		evt.initEvent(name, true, true);

		evt.to = rootEl;
		evt.from = fromEl || rootEl;
		evt.item = targetEl || rootEl;
		evt.clone = cloneEl;

		evt.oldIndex = startIndex;
		evt.newIndex = newIndex;

		rootEl.dispatchEvent(evt);

		if (options[onName]) {
			options[onName].call(sortable, evt);
		}
	}


	function _onMove(fromEl, toEl, dragEl, dragRect, targetEl, targetRect) {
		var evt,
			sortable = fromEl[expando],
			onMoveFn = sortable.options.onMove,
			retVal;

		evt = document.createEvent('Event');
		evt.initEvent('move', true, true);

		evt.to = toEl;
		evt.from = fromEl;
		evt.dragged = dragEl;
		evt.draggedRect = dragRect;
		evt.related = targetEl || toEl;
		evt.relatedRect = targetRect || toEl.getBoundingClientRect();

		fromEl.dispatchEvent(evt);

		if (onMoveFn) {
			retVal = onMoveFn.call(sortable, evt);
		}

		return retVal;
	}


	function _disableDraggable(el) {
		el.draggable = false;
	}


	function _unsilent() {
		_silent = false;
	}


	/** @returns {HTMLElement|false} */
	function _ghostIsLast(el, evt) {
		var lastEl = el.lastElementChild,
				rect = lastEl.getBoundingClientRect();

		return ((evt.clientY - (rect.top + rect.height) > 5) || (evt.clientX - (rect.right + rect.width) > 5)) && lastEl; // min delta
	}


	/**
	 * Generate id
	 * @param   {HTMLElement} el
	 * @returns {String}
	 * @private
	 */
	function _generateId(el) {
		var str = el.tagName + el.className + el.src + el.href + el.textContent,
			i = str.length,
			sum = 0;

		while (i--) {
			sum += str.charCodeAt(i);
		}

		return sum.toString(36);
	}

	/**
	 * Returns the index of an element within its parent for a selected set of
	 * elements
	 * @param  {HTMLElement} el
	 * @param  {selector} selector
	 * @return {number}
	 */
	function _index(el, selector) {
		var index = 0;

		if (!el || !el.parentNode) {
			return -1;
		}

		while (el && (el = el.previousElementSibling)) {
			if (el.nodeName.toUpperCase() !== 'TEMPLATE'
					&& _matches(el, selector)) {
				index++;
			}
		}

		return index;
	}

	function _matches(/**HTMLElement*/el, /**String*/selector) {
		if (el) {
			selector = selector.split('.');

			var tag = selector.shift().toUpperCase(),
				re = new RegExp('\\s(' + selector.join('|') + ')(?=\\s)', 'g');

			return (
				(tag === '' || el.nodeName.toUpperCase() == tag) &&
				(!selector.length || ((' ' + el.className + ' ').match(re) || []).length == selector.length)
			);
		}

		return false;
	}

	function _throttle(callback, ms) {
		var args, _this;

		return function () {
			if (args === void 0) {
				args = arguments;
				_this = this;

				setTimeout(function () {
					if (args.length === 1) {
						callback.call(_this, args[0]);
					} else {
						callback.apply(_this, args);
					}

					args = void 0;
				}, ms);
			}
		};
	}

	function _extend(dst, src) {
		if (dst && src) {
			for (var key in src) {
				if (src.hasOwnProperty(key)) {
					dst[key] = src[key];
				}
			}
		}

		return dst;
	}


	// Export utils
	Sortable.utils = {
		on: _on,
		off: _off,
		css: _css,
		find: _find,
		is: function (el, selector) {
			return !!_closest(el, selector, el);
		},
		extend: _extend,
		throttle: _throttle,
		closest: _closest,
		toggleClass: _toggleClass,
		index: _index
	};


	/**
	 * Create sortable instance
	 * @param {HTMLElement}  el
	 * @param {Object}      [options]
	 */
	Sortable.create = function (el, options) {
		return new Sortable(el, options);
	};


	// Export
<<<<<<< HEAD
	Sortable.version = '1.4.0';
=======
	Sortable.version = '1.4.2';
>>>>>>> 6952f3b5
	return Sortable;
});<|MERGE_RESOLUTION|>--- conflicted
+++ resolved
@@ -271,7 +271,7 @@
 			if (!target) {
 				return;
 			}
-			
+
 			if (options.handle && !_closest(originalTarget, options.handle, el)) {
 				return;
 			}
@@ -1271,10 +1271,6 @@
 
 
 	// Export
-<<<<<<< HEAD
-	Sortable.version = '1.4.0';
-=======
 	Sortable.version = '1.4.2';
->>>>>>> 6952f3b5
 	return Sortable;
 });