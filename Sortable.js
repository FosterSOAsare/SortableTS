/**!
 * Sortable
 * @author	RubaXa   <trash@rubaxa.org>
 * @license MIT
 */

(function sortableModule(factory) {
	"use strict";

	if (typeof define === "function" && define.amd) {
		define(factory);
	}
	else if (typeof module != "undefined" && typeof module.exports != "undefined") {
		module.exports = factory();
	}
	else {
		/* jshint sub:true */
		window["Sortable"] = factory();
	}
})(function sortableFactory() {
	"use strict";

	if (typeof window === "undefined" || !window.document) {
		return function sortableError() {
			throw new Error("Sortable.js requires a window with a document");
		};
	}

	var dragEl,
		parentEl,
		ghostEl,
		cloneEl,
		rootEl,
		nextEl,
		lastDownEl,

		scrollEl,
		scrollParentEl,
		scrollCustomFn,

		lastEl,
		lastCSS,
		lastParentCSS,

		oldIndex,
		newIndex,

		activeGroup,
		putSortable,

		autoScroll = {},

		tapEvt,
		touchEvt,

		moved,

		forRepaintDummy,

		/** @const */
		R_SPACE = /\s+/g,
		R_FLOAT = /left|right|inline/,

		expando = 'Sortable' + (new Date).getTime(),

		win = window,
		document = win.document,
		parseInt = win.parseInt,
		setTimeout = win.setTimeout,

		$ = win.jQuery || win.Zepto,
		Polymer = win.Polymer,

		captureMode = false,
		passiveMode = false,

		supportDraggable = ('draggable' in document.createElement('div')),
		supportCssPointerEvents = (function (el) {
			// false when IE11
			if (!!navigator.userAgent.match(/(?:Trident.*rv[ :]?11\.|msie)/i)) {
				return false;
			}
			el = document.createElement('x');
			el.style.cssText = 'pointer-events:auto';
			return el.style.pointerEvents === 'auto';
		})(),

		_silent = false,

		abs = Math.abs,
		min = Math.min,

		savedInputChecked = [],
		touchDragOverListeners = [],

		alwaysFalse = function () { return false; },

		_autoScroll = _throttle(function (/**Event*/evt, /**Object*/options, /**HTMLElement*/rootEl) {
			// Bug: https://bugzilla.mozilla.org/show_bug.cgi?id=505521
			if (rootEl && options.scroll) {
				var _this = rootEl[expando],
					el,
					rect,
					sens = options.scrollSensitivity,
					speed = options.scrollSpeed,

					x = evt.clientX,
					y = evt.clientY,

					winWidth = window.innerWidth,
					winHeight = window.innerHeight,

					vx,
					vy,

					scrollOffsetX,
					scrollOffsetY
				;

				// Delect scrollEl
				if (scrollParentEl !== rootEl) {
					scrollEl = options.scroll;
					scrollParentEl = rootEl;
					scrollCustomFn = options.scrollFn;

					if (scrollEl === true) {
						scrollEl = rootEl;

						do {
							if ((scrollEl.offsetWidth < scrollEl.scrollWidth) ||
								(scrollEl.offsetHeight < scrollEl.scrollHeight)
							) {
								break;
							}
							/* jshint boss:true */
						} while (scrollEl = scrollEl.parentNode);
					}
				}

				if (scrollEl) {
					el = scrollEl;
					rect = scrollEl.getBoundingClientRect();
					vx = (abs(rect.right - x) <= sens) - (abs(rect.left - x) <= sens);
					vy = (abs(rect.bottom - y) <= sens) - (abs(rect.top - y) <= sens);
				}


				if (!(vx || vy)) {
					vx = (winWidth - x <= sens) - (x <= sens);
					vy = (winHeight - y <= sens) - (y <= sens);

					/* jshint expr:true */
					(vx || vy) && (el = win);
				}


				if (autoScroll.vx !== vx || autoScroll.vy !== vy || autoScroll.el !== el) {
					autoScroll.el = el;
					autoScroll.vx = vx;
					autoScroll.vy = vy;

					clearInterval(autoScroll.pid);

					if (el) {
						autoScroll.pid = setInterval(function () {
							scrollOffsetY = vy ? vy * speed : 0;
							scrollOffsetX = vx ? vx * speed : 0;

							if ('function' === typeof(scrollCustomFn)) {
								return scrollCustomFn.call(_this, scrollOffsetX, scrollOffsetY, evt);
							}

							if (el === win) {
								win.scrollTo(win.pageXOffset + scrollOffsetX, win.pageYOffset + scrollOffsetY);
							} else {
								el.scrollTop += scrollOffsetY;
								el.scrollLeft += scrollOffsetX;
							}
						}, 24);
					}
				}
			}
		}, 30),

		_prepareGroup = function (options) {
			function toFn(value, pull) {
				if (value == null || value === true) {
					value = group.name;
					if (value == null) {
						return alwaysFalse;
					}
				}

				if (typeof value === 'function') {
					return value;
				} else {
					return function (to, from) {
						var fromGroup = from.options.group.name;

						return pull
							? value
							: value && (value.join
								? value.indexOf(fromGroup) > -1
								: (fromGroup == value)
							);
					};
				}
			}

			var group = {};
			var originalGroup = options.group;

			if (!originalGroup || typeof originalGroup != 'object') {
				originalGroup = {name: originalGroup};
			}

			group.name = originalGroup.name;
			group.checkPull = toFn(originalGroup.pull, true);
			group.checkPut = toFn(originalGroup.put);
			group.revertClone = originalGroup.revertClone;

			options.group = group;
		}
	;

	// Detect support a passive mode
	try {
		window.addEventListener('test', null, Object.defineProperty({}, 'passive', {
			get: function () {
				// `false`, because everything starts to work incorrectly and instead of d'n'd,
				// begins the page has scrolled.
				passiveMode = false;
				captureMode = {
					capture: false,
					passive: passiveMode
				};
			}
		}));
	} catch (err) {}

	/**
	 * @class  Sortable
	 * @param  {HTMLElement}  el
	 * @param  {Object}       [options]
	 */
	function Sortable(el, options) {
		if (!(el && el.nodeType && el.nodeType === 1)) {
			throw 'Sortable: `el` must be HTMLElement, and not ' + {}.toString.call(el);
		}

		this.el = el; // root element
		this.options = options = _extend({}, options);


		// Export instance
		el[expando] = this;

		// Default options
		var defaults = {
			group: null,
			sort: true,
			disabled: false,
			store: null,
			handle: null,
			scroll: true,
			scrollSensitivity: 30,
			scrollSpeed: 10,
			draggable: /[uo]l/i.test(el.nodeName) ? 'li' : '>*',
			ghostClass: 'sortable-ghost',
			chosenClass: 'sortable-chosen',
			dragClass: 'sortable-drag',
			ignore: 'a, img',
			filter: null,
			preventOnFilter: true,
			animation: 0,
			setData: function (dataTransfer, dragEl) {
				dataTransfer.setData('Text', dragEl.textContent);
			},
			dropBubble: false,
			dragoverBubble: false,
			dataIdAttr: 'data-id',
			delay: 0,
			forceFallback: false,
			fallbackClass: 'sortable-fallback',
			fallbackOnBody: false,
			fallbackTolerance: 0,
			fallbackOffset: {x: 0, y: 0},
			supportPointer: Sortable.supportPointer !== false
		};


		// Set default options
		for (var name in defaults) {
			!(name in options) && (options[name] = defaults[name]);
		}

		_prepareGroup(options);

		// Bind all private methods
		for (var fn in this) {
			if (fn.charAt(0) === '_' && typeof this[fn] === 'function') {
				this[fn] = this[fn].bind(this);
			}
		}

		// Setup drag mode
		this.nativeDraggable = options.forceFallback ? false : supportDraggable;

		// Bind events
		_on(el, 'mousedown', this._onTapStart);
		_on(el, 'touchstart', this._onTapStart);
		options.supportPointer && _on(el, 'pointerdown', this._onTapStart);

		if (this.nativeDraggable) {
			_on(el, 'dragover', this);
			_on(el, 'dragenter', this);
		}

		touchDragOverListeners.push(this._onDragOver);

		// Restore sorting
		options.store && this.sort(options.store.get(this));
	}


	Sortable.prototype = /** @lends Sortable.prototype */ {
		constructor: Sortable,

		_onTapStart: function (/** Event|TouchEvent */evt) {
			var _this = this,
				el = this.el,
				options = this.options,
				preventOnFilter = options.preventOnFilter,
				type = evt.type,
				touch = evt.touches && evt.touches[0],
				target = (touch || evt).target,
				originalTarget = evt.target.shadowRoot && (evt.path && evt.path[0]) || target,
				filter = options.filter,
				startIndex;

			_saveInputCheckedState(el);


			// Don't trigger start event when an element is been dragged, otherwise the evt.oldindex always wrong when set option.group.
			if (dragEl) {
				return;
			}

			if (/mousedown|pointerdown/.test(type) && evt.button !== 0 || options.disabled) {
				return; // only left button or enabled
			}

			// cancel dnd if original target is content editable
			if (originalTarget.isContentEditable) {
				return;
			}

			target = _closest(target, options.draggable, el);

			if (!target) {
				return;
			}

			if (lastDownEl === target) {
				// Ignoring duplicate `down`
				return;
			}

			// Get the index of the dragged element within its parent
			startIndex = _index(target, options.draggable);

			// Check filter
			if (typeof filter === 'function') {
				if (filter.call(this, evt, target, this)) {
					_dispatchEvent(_this, originalTarget, 'filter', target, el, el, startIndex);
					preventOnFilter && evt.preventDefault();
					return; // cancel dnd
				}
			}
			else if (filter) {
				filter = filter.split(',').some(function (criteria) {
					criteria = _closest(originalTarget, criteria.trim(), el);

					if (criteria) {
						_dispatchEvent(_this, criteria, 'filter', target, el, el, startIndex);
						return true;
					}
				});

				if (filter) {
					preventOnFilter && evt.preventDefault();
					return; // cancel dnd
				}
			}

			if (options.handle && !_closest(originalTarget, options.handle, el)) {
				return;
			}

			// Prepare `dragstart`
			this._prepareDragStart(evt, touch, target, startIndex);
		},

		_prepareDragStart: function (/** Event */evt, /** Touch */touch, /** HTMLElement */target, /** Number */startIndex) {
			var _this = this,
				el = _this.el,
				options = _this.options,
				ownerDocument = el.ownerDocument,
				dragStartFn;

			if (target && !dragEl && (target.parentNode === el)) {
				tapEvt = evt;

				rootEl = el;
				dragEl = target;
				parentEl = dragEl.parentNode;
				nextEl = dragEl.nextSibling;
				lastDownEl = target;
				activeGroup = options.group;
				oldIndex = startIndex;

				this._lastX = (touch || evt).clientX;
				this._lastY = (touch || evt).clientY;

				dragEl.style['will-change'] = 'all';

				dragStartFn = function () {
					// Delayed drag has been triggered
					// we can re-enable the events: touchmove/mousemove
					_this._disableDelayedDrag();

					// Make the element draggable
					dragEl.draggable = _this.nativeDraggable;

					// Chosen item
					_toggleClass(dragEl, options.chosenClass, true);

					// Bind the events: dragstart/dragend
					_this._triggerDragStart(evt, touch);

					// Drag start event
					_dispatchEvent(_this, rootEl, 'choose', dragEl, rootEl, rootEl, oldIndex);
				};

				// Disable "draggable"
				options.ignore.split(',').forEach(function (criteria) {
					_find(dragEl, criteria.trim(), _disableDraggable);
				});

				_on(ownerDocument, 'mouseup', _this._onDrop);
				_on(ownerDocument, 'touchend', _this._onDrop);
				_on(ownerDocument, 'touchcancel', _this._onDrop);
				_on(ownerDocument, 'selectstart', _this);
				options.supportPointer && _on(ownerDocument, 'pointercancel', _this._onDrop);

				if (options.delay) {
					// If the user moves the pointer or let go the click or touch
					// before the delay has been reached:
					// disable the delayed drag
					_on(ownerDocument, 'mouseup', _this._disableDelayedDrag);
					_on(ownerDocument, 'touchend', _this._disableDelayedDrag);
					_on(ownerDocument, 'touchcancel', _this._disableDelayedDrag);
					_on(ownerDocument, 'mousemove', _this._disableDelayedDrag);
					_on(ownerDocument, 'touchmove', _this._disableDelayedDrag);
					options.supportPointer && _on(ownerDocument, 'pointermove', _this._disableDelayedDrag);

					_this._dragStartTimer = setTimeout(dragStartFn, options.delay);
				} else {
					dragStartFn();
				}


			}
		},

		_disableDelayedDrag: function () {
			var ownerDocument = this.el.ownerDocument;

			clearTimeout(this._dragStartTimer);
			_off(ownerDocument, 'mouseup', this._disableDelayedDrag);
			_off(ownerDocument, 'touchend', this._disableDelayedDrag);
			_off(ownerDocument, 'touchcancel', this._disableDelayedDrag);
			_off(ownerDocument, 'mousemove', this._disableDelayedDrag);
			_off(ownerDocument, 'touchmove', this._disableDelayedDrag);
			_off(ownerDocument, 'pointermove', this._disableDelayedDrag);
		},

		_triggerDragStart: function (/** Event */evt, /** Touch */touch) {
			touch = touch || (evt.pointerType == 'touch' ? evt : null);

			if (touch) {
				// Touch device support
				tapEvt = {
					target: dragEl,
					clientX: touch.clientX,
					clientY: touch.clientY
				};

				this._onDragStart(tapEvt, 'touch');
			}
			else if (!this.nativeDraggable) {
				this._onDragStart(tapEvt, true);
			}
			else {
				_on(dragEl, 'dragend', this);
				_on(rootEl, 'dragstart', this._onDragStart);
			}

			try {
				if (document.selection) {
					// Timeout neccessary for IE9
					_nextTick(function () {
						document.selection.empty();
					});
				} else {
					window.getSelection().removeAllRanges();
				}
			} catch (err) {
			}
		},

		_dragStarted: function () {
			if (rootEl && dragEl) {
				var options = this.options;

				// Apply effect
				_toggleClass(dragEl, options.ghostClass, true);
				_toggleClass(dragEl, options.dragClass, false);

				Sortable.active = this;

				// Drag start event
				_dispatchEvent(this, rootEl, 'start', dragEl, rootEl, rootEl, oldIndex);
			} else {
				this._nulling();
			}
		},

		_emulateDragOver: function () {
			if (touchEvt) {
				if (this._lastX === touchEvt.clientX && this._lastY === touchEvt.clientY) {
					return;
				}

				this._lastX = touchEvt.clientX;
				this._lastY = touchEvt.clientY;

				if (!supportCssPointerEvents) {
					_css(ghostEl, 'display', 'none');
				}

				var target = document.elementFromPoint(touchEvt.clientX, touchEvt.clientY);
				var parent = target;
				var i = touchDragOverListeners.length;

				if (target && target.shadowRoot) {
					target = target.shadowRoot.elementFromPoint(touchEvt.clientX, touchEvt.clientY);
					parent = target;
				}

				if (parent) {
					do {
						if (parent[expando]) {
							while (i--) {
								touchDragOverListeners[i]({
									clientX: touchEvt.clientX,
									clientY: touchEvt.clientY,
									target: target,
									rootEl: parent
								});
							}

							break;
						}

						target = parent; // store last element
					}
					/* jshint boss:true */
					while (parent = parent.parentNode);
				}

				if (!supportCssPointerEvents) {
					_css(ghostEl, 'display', '');
				}
			}
		},


		_onTouchMove: function (/**TouchEvent*/evt) {
			if (tapEvt) {
				var	options = this.options,
					fallbackTolerance = options.fallbackTolerance,
					fallbackOffset = options.fallbackOffset,
					touch = evt.touches ? evt.touches[0] : evt,
					dx = (touch.clientX - tapEvt.clientX) + fallbackOffset.x,
					dy = (touch.clientY - tapEvt.clientY) + fallbackOffset.y,
					translate3d = evt.touches ? 'translate3d(' + dx + 'px,' + dy + 'px,0)' : 'translate(' + dx + 'px,' + dy + 'px)';

				// only set the status to dragging, when we are actually dragging
				if (!Sortable.active) {
					if (fallbackTolerance &&
						min(abs(touch.clientX - this._lastX), abs(touch.clientY - this._lastY)) < fallbackTolerance
					) {
						return;
					}

					this._dragStarted();
				}

				// as well as creating the ghost element on the document body
				this._appendGhost();

				moved = true;
				touchEvt = touch;

				_css(ghostEl, 'webkitTransform', translate3d);
				_css(ghostEl, 'mozTransform', translate3d);
				_css(ghostEl, 'msTransform', translate3d);
				_css(ghostEl, 'transform', translate3d);

				evt.preventDefault();
			}
		},

		_appendGhost: function () {
			if (!ghostEl) {
				var rect = dragEl.getBoundingClientRect(),
					css = _css(dragEl),
					options = this.options,
					ghostRect;

				ghostEl = dragEl.cloneNode(true);

				_toggleClass(ghostEl, options.ghostClass, false);
				_toggleClass(ghostEl, options.fallbackClass, true);
				_toggleClass(ghostEl, options.dragClass, true);

				_css(ghostEl, 'top', rect.top - parseInt(css.marginTop, 10));
				_css(ghostEl, 'left', rect.left - parseInt(css.marginLeft, 10));
				_css(ghostEl, 'width', rect.width);
				_css(ghostEl, 'height', rect.height);
				_css(ghostEl, 'opacity', '0.8');
				_css(ghostEl, 'position', 'fixed');
				_css(ghostEl, 'zIndex', '100000');
				_css(ghostEl, 'pointerEvents', 'none');

				options.fallbackOnBody && document.body.appendChild(ghostEl) || rootEl.appendChild(ghostEl);

				// Fixing dimensions.
				ghostRect = ghostEl.getBoundingClientRect();
				_css(ghostEl, 'width', rect.width * 2 - ghostRect.width);
				_css(ghostEl, 'height', rect.height * 2 - ghostRect.height);
			}
		},

		_onDragStart: function (/**Event*/evt, /**boolean*/useFallback) {
			var _this = this;
			var dataTransfer = evt.dataTransfer;
			var options = _this.options;

			_this._offUpEvents();

			if (activeGroup.checkPull(_this, _this, dragEl, evt)) {
				cloneEl = _clone(dragEl);

				cloneEl.draggable = false;
				cloneEl.style['will-change'] = '';

				_css(cloneEl, 'display', 'none');
				_toggleClass(cloneEl, _this.options.chosenClass, false);

				// #1143: IFrame support workaround
				_this._cloneId = _nextTick(function () {
					rootEl.insertBefore(cloneEl, dragEl);
					_dispatchEvent(_this, rootEl, 'clone', dragEl);
				});
			}

			_toggleClass(dragEl, options.dragClass, true);

			if (useFallback) {
				if (useFallback === 'touch') {
					// Bind touch events
					_on(document, 'touchmove', _this._onTouchMove);
					_on(document, 'touchend', _this._onDrop);
					_on(document, 'touchcancel', _this._onDrop);

					if (options.supportPointer) {
						_on(document, 'pointermove', _this._onTouchMove);
						_on(document, 'pointerup', _this._onDrop);
					}
				} else {
					// Old brwoser
					_on(document, 'mousemove', _this._onTouchMove);
					_on(document, 'mouseup', _this._onDrop);
				}

				_this._loopId = setInterval(_this._emulateDragOver, 50);
			}
			else {
				if (dataTransfer) {
					dataTransfer.effectAllowed = 'move';
					options.setData && options.setData.call(_this, dataTransfer, dragEl);
				}

				_on(document, 'drop', _this);

				// #1143: Бывает элемент с IFrame внутри блокирует `drop`,
				// поэтому если вызвался `mouseover`, значит надо отменять весь d'n'd.
				// Breaking Chrome 62+
				// _on(document, 'mouseover', _this);

				_this._dragStartId = _nextTick(_this._dragStarted);
			}
		},

		_onDragOver: function (/**Event*/evt) {
			var el = this.el,
				target,
				dragRect,
				targetRect,
				revert,
				options = this.options,
				group = options.group,
				activeSortable = Sortable.active,
				isOwner = (activeGroup === group),
				isMovingBetweenSortable = false,
				canSort = options.sort;

			if (evt.preventDefault !== void 0) {
				evt.preventDefault();
				!options.dragoverBubble && evt.stopPropagation();
			}

			if (dragEl.animated) {
				return;
			}

			moved = true;

			if (activeSortable && !options.disabled &&
				(isOwner
					? canSort || (revert = !rootEl.contains(dragEl)) // Reverting item into the original list
					: (
						putSortable === this ||
						(
							(activeSortable.lastPullMode = activeGroup.checkPull(this, activeSortable, dragEl, evt)) &&
							group.checkPut(this, activeSortable, dragEl, evt)
						)
					)
				) &&
				(evt.rootEl === void 0 || evt.rootEl === this.el) // touch fallback
			) {
				// Smart auto-scrolling
				_autoScroll(evt, options, this.el);

				if (_silent) {
					return;
				}

				target = _closest(evt.target, options.draggable, el);
				dragRect = dragEl.getBoundingClientRect();

				if (putSortable !== this) {
					putSortable = this;
					isMovingBetweenSortable = true;
				}

				if (revert) {
					_cloneHide(activeSortable, true);
					parentEl = rootEl; // actualization

					if (cloneEl || nextEl) {
						rootEl.insertBefore(dragEl, cloneEl || nextEl);
					}
					else if (!canSort) {
						rootEl.appendChild(dragEl);
					}

					return;
				}


				if ((el.children.length === 0) || (el.children[0] === ghostEl) ||
					(el === evt.target) && (_ghostIsLast(el, evt))
				) {
					//assign target only if condition is true
					if (el.children.length !== 0 && el.children[0] !== ghostEl && el === evt.target) {
						target = el.lastElementChild;
					}

					if (target) {
						if (target.animated) {
							return;
						}

						targetRect = target.getBoundingClientRect();
					}

					_cloneHide(activeSortable, isOwner);

					if (_onMove(rootEl, el, dragEl, dragRect, target, targetRect, evt) !== false) {
						if (!dragEl.contains(el)) {
							el.appendChild(dragEl);
							parentEl = el; // actualization
						}

						this._animate(dragRect, dragEl);
						target && this._animate(targetRect, target);
					}
				}
				else if (target && !target.animated && target !== dragEl && (target.parentNode[expando] !== void 0)) {
					if (lastEl !== target) {
						lastEl = target;
						lastCSS = _css(target);
						lastParentCSS = _css(target.parentNode);
					}

					targetRect = target.getBoundingClientRect();

					var width = targetRect.right - targetRect.left,
						height = targetRect.bottom - targetRect.top,
						floating = R_FLOAT.test(lastCSS.cssFloat + lastCSS.display)
							|| (lastParentCSS.display == 'flex' && lastParentCSS['flex-direction'].indexOf('row') === 0),
						isWide = (target.offsetWidth > dragEl.offsetWidth),
						isLong = (target.offsetHeight > dragEl.offsetHeight),
						halfway = (floating ? (evt.clientX - targetRect.left) / width : (evt.clientY - targetRect.top) / height) > 0.5,
						nextSibling = target.nextElementSibling,
						after = false
					;

					if (floating) {
						var elTop = dragEl.offsetTop,
							tgTop = target.offsetTop;

						if (elTop === tgTop) {
							after = (target.previousElementSibling === dragEl) && !isWide || halfway && isWide;
						}
						else if (target.previousElementSibling === dragEl || dragEl.previousElementSibling === target) {
							after = (evt.clientY - targetRect.top) / height > 0.5;
						} else {
							after = tgTop > elTop;
						}
						} else if (!isMovingBetweenSortable) {
						after = (nextSibling !== dragEl) && !isLong || halfway && isLong;
					}

					var moveVector = _onMove(rootEl, el, dragEl, dragRect, target, targetRect, evt, after);

					if (moveVector !== false) {
						if (moveVector === 1 || moveVector === -1) {
							after = (moveVector === 1);
						}

						_silent = true;
						setTimeout(_unsilent, 30);

						_cloneHide(activeSortable, isOwner);

						if (!dragEl.contains(el)) {
							if (after && !nextSibling) {
								el.appendChild(dragEl);
							} else {
								target.parentNode.insertBefore(dragEl, after ? nextSibling : target);
							}
						}

						parentEl = dragEl.parentNode; // actualization

						this._animate(dragRect, dragEl);
						this._animate(targetRect, target);
					}
				}
			}
		},

		_animate: function (prevRect, target) {
			var ms = this.options.animation;

			if (ms) {
				var currentRect = target.getBoundingClientRect();

				if (prevRect.nodeType === 1) {
					prevRect = prevRect.getBoundingClientRect();
				}

				_css(target, 'transition', 'none');
				_css(target, 'transform', 'translate3d('
					+ (prevRect.left - currentRect.left) + 'px,'
					+ (prevRect.top - currentRect.top) + 'px,0)'
				);

				forRepaintDummy = target.offsetWidth; // repaint

				_css(target, 'transition', 'all ' + ms + 'ms');
				_css(target, 'transform', 'translate3d(0,0,0)');

				clearTimeout(target.animated);
				target.animated = setTimeout(function () {
					_css(target, 'transition', '');
					_css(target, 'transform', '');
					target.animated = false;
				}, ms);
			}
		},

		_offUpEvents: function () {
			var ownerDocument = this.el.ownerDocument;

			_off(document, 'touchmove', this._onTouchMove);
			_off(document, 'pointermove', this._onTouchMove);
			_off(ownerDocument, 'mouseup', this._onDrop);
			_off(ownerDocument, 'touchend', this._onDrop);
			_off(ownerDocument, 'pointerup', this._onDrop);
			_off(ownerDocument, 'touchcancel', this._onDrop);
			_off(ownerDocument, 'pointercancel', this._onDrop);
			_off(ownerDocument, 'selectstart', this);
		},

		_onDrop: function (/**Event*/evt) {
			var el = this.el,
				options = this.options;

			clearInterval(this._loopId);
			clearInterval(autoScroll.pid);
			clearTimeout(this._dragStartTimer);

			_cancelNextTick(this._cloneId);
			_cancelNextTick(this._dragStartId);

			// Unbind events
			_off(document, 'mouseover', this);
			_off(document, 'mousemove', this._onTouchMove);

			if (this.nativeDraggable) {
				_off(document, 'drop', this);
				_off(el, 'dragstart', this._onDragStart);
			}

			this._offUpEvents();

			if (evt) {
				if (moved) {
					evt.preventDefault();
					!options.dropBubble && evt.stopPropagation();
				}

				ghostEl && ghostEl.parentNode && ghostEl.parentNode.removeChild(ghostEl);

				if (rootEl === parentEl || Sortable.active.lastPullMode !== 'clone') {
					// Remove clone
					cloneEl && cloneEl.parentNode && cloneEl.parentNode.removeChild(cloneEl);
				}

				if (dragEl) {
					if (this.nativeDraggable) {
						_off(dragEl, 'dragend', this);
					}

					_disableDraggable(dragEl);
					dragEl.style['will-change'] = '';

					// Remove class's
					_toggleClass(dragEl, this.options.ghostClass, false);
					_toggleClass(dragEl, this.options.chosenClass, false);

					// Drag stop event
<<<<<<< HEAD
					_dispatchEvent(this, rootEl, 'unchoose', dragEl, rootEl, oldIndex, null, evt);
=======
					_dispatchEvent(this, rootEl, 'unchoose', dragEl, parentEl, rootEl, oldIndex);
>>>>>>> dc38e43c

					if (rootEl !== parentEl) {
						newIndex = _index(dragEl, options.draggable);

						if (newIndex >= 0) {
							// Add event
<<<<<<< HEAD
							_dispatchEvent(null, parentEl, 'add', dragEl, rootEl, oldIndex, newIndex, evt);

							// Remove event
							_dispatchEvent(this, rootEl, 'remove', dragEl, rootEl, oldIndex, newIndex, evt);

							// drag from one list and drop into another
							_dispatchEvent(null, parentEl, 'sort', dragEl, rootEl, oldIndex, newIndex, evt);
							_dispatchEvent(this, rootEl, 'sort', dragEl, rootEl, oldIndex, newIndex, evt);
=======
							_dispatchEvent(null, parentEl, 'add', dragEl, parentEl, rootEl, oldIndex, newIndex);

							// Remove event
							_dispatchEvent(this, rootEl, 'remove', dragEl, parentEl, rootEl, oldIndex, newIndex);

							// drag from one list and drop into another
							_dispatchEvent(null, parentEl, 'sort', dragEl, parentEl, rootEl, oldIndex, newIndex);
							_dispatchEvent(this, rootEl, 'sort', dragEl, parentEl, rootEl, oldIndex, newIndex);
>>>>>>> dc38e43c
						}
					}
					else {
						if (dragEl.nextSibling !== nextEl) {
							// Get the index of the dragged element within its parent
							newIndex = _index(dragEl, options.draggable);

							if (newIndex >= 0) {
								// drag & drop within the same list
<<<<<<< HEAD
								_dispatchEvent(this, rootEl, 'update', dragEl, rootEl, oldIndex, newIndex, evt);
								_dispatchEvent(this, rootEl, 'sort', dragEl, rootEl, oldIndex, newIndex, evt);
=======
								_dispatchEvent(this, rootEl, 'update', dragEl, parentEl, rootEl, oldIndex, newIndex);
								_dispatchEvent(this, rootEl, 'sort', dragEl, parentEl, rootEl, oldIndex, newIndex);
>>>>>>> dc38e43c
							}
						}
					}

					if (Sortable.active) {
						/* jshint eqnull:true */
						if (newIndex == null || newIndex === -1) {
							newIndex = oldIndex;
						}

<<<<<<< HEAD
						_dispatchEvent(this, rootEl, 'end', dragEl, rootEl, oldIndex, newIndex, evt);
=======
						_dispatchEvent(this, rootEl, 'end', dragEl, parentEl, rootEl, oldIndex, newIndex);
>>>>>>> dc38e43c

						// Save sorting
						this.save();
					}
				}

			}

			this._nulling();
		},

		_nulling: function() {
			rootEl =
			dragEl =
			parentEl =
			ghostEl =
			nextEl =
			cloneEl =
			lastDownEl =

			scrollEl =
			scrollParentEl =

			tapEvt =
			touchEvt =

			moved =
			newIndex =

			lastEl =
			lastCSS =

			putSortable =
			activeGroup =
			Sortable.active = null;

			savedInputChecked.forEach(function (el) {
				el.checked = true;
			});
			savedInputChecked.length = 0;
		},

		handleEvent: function (/**Event*/evt) {
			switch (evt.type) {
				case 'drop':
				case 'dragend':
					this._onDrop(evt);
					break;

				case 'dragover':
				case 'dragenter':
					if (dragEl) {
						this._onDragOver(evt);
						_globalDragOver(evt);
					}
					break;

				case 'mouseover':
					this._onDrop(evt);
					break;

				case 'selectstart':
					evt.preventDefault();
					break;
			}
		},


		/**
		 * Serializes the item into an array of string.
		 * @returns {String[]}
		 */
		toArray: function () {
			var order = [],
				el,
				children = this.el.children,
				i = 0,
				n = children.length,
				options = this.options;

			for (; i < n; i++) {
				el = children[i];
				if (_closest(el, options.draggable, this.el)) {
					order.push(el.getAttribute(options.dataIdAttr) || _generateId(el));
				}
			}

			return order;
		},


		/**
		 * Sorts the elements according to the array.
		 * @param  {String[]}  order  order of the items
		 */
		sort: function (order) {
			var items = {}, rootEl = this.el;

			this.toArray().forEach(function (id, i) {
				var el = rootEl.children[i];

				if (_closest(el, this.options.draggable, rootEl)) {
					items[id] = el;
				}
			}, this);

			order.forEach(function (id) {
				if (items[id]) {
					rootEl.removeChild(items[id]);
					rootEl.appendChild(items[id]);
				}
			});
		},


		/**
		 * Save the current sorting
		 */
		save: function () {
			var store = this.options.store;
			store && store.set(this);
		},


		/**
		 * For each element in the set, get the first element that matches the selector by testing the element itself and traversing up through its ancestors in the DOM tree.
		 * @param   {HTMLElement}  el
		 * @param   {String}       [selector]  default: `options.draggable`
		 * @returns {HTMLElement|null}
		 */
		closest: function (el, selector) {
			return _closest(el, selector || this.options.draggable, this.el);
		},


		/**
		 * Set/get option
		 * @param   {string} name
		 * @param   {*}      [value]
		 * @returns {*}
		 */
		option: function (name, value) {
			var options = this.options;

			if (value === void 0) {
				return options[name];
			} else {
				options[name] = value;

				if (name === 'group') {
					_prepareGroup(options);
				}
			}
		},


		/**
		 * Destroy
		 */
		destroy: function () {
			var el = this.el;

			el[expando] = null;

			_off(el, 'mousedown', this._onTapStart);
			_off(el, 'touchstart', this._onTapStart);
			_off(el, 'pointerdown', this._onTapStart);

			if (this.nativeDraggable) {
				_off(el, 'dragover', this);
				_off(el, 'dragenter', this);
			}

			// Remove draggable attributes
			Array.prototype.forEach.call(el.querySelectorAll('[draggable]'), function (el) {
				el.removeAttribute('draggable');
			});

			touchDragOverListeners.splice(touchDragOverListeners.indexOf(this._onDragOver), 1);

			this._onDrop();

			this.el = el = null;
		}
	};


	function _cloneHide(sortable, state) {
		if (sortable.lastPullMode !== 'clone') {
			state = true;
		}

		if (cloneEl && (cloneEl.state !== state)) {
			_css(cloneEl, 'display', state ? 'none' : '');

			if (!state) {
				if (cloneEl.state) {
					if (sortable.options.group.revertClone) {
						rootEl.insertBefore(cloneEl, nextEl);
						sortable._animate(dragEl, cloneEl);
					} else {
						rootEl.insertBefore(cloneEl, dragEl);
					}
				}
			}

			cloneEl.state = state;
		}
	}


	function _closest(/**HTMLElement*/el, /**String*/selector, /**HTMLElement*/ctx) {
		if (el) {
			ctx = ctx || document;

			do {
				if ((selector === '>*' && el.parentNode === ctx) || _matches(el, selector)) {
					return el;
				}
				/* jshint boss:true */
			} while (el = _getParentOrHost(el));
		}

		return null;
	}


	function _getParentOrHost(el) {
		var parent = el.host;

		return (parent && parent.nodeType) ? parent : el.parentNode;
	}


	function _globalDragOver(/**Event*/evt) {
		if (evt.dataTransfer) {
			evt.dataTransfer.dropEffect = 'move';
		}
		evt.preventDefault();
	}


	function _on(el, event, fn) {
		el.addEventListener(event, fn, captureMode);
	}


	function _off(el, event, fn) {
		el.removeEventListener(event, fn, captureMode);
	}


	function _toggleClass(el, name, state) {
		if (el) {
			if (el.classList) {
				el.classList[state ? 'add' : 'remove'](name);
			}
			else {
				var className = (' ' + el.className + ' ').replace(R_SPACE, ' ').replace(' ' + name + ' ', ' ');
				el.className = (className + (state ? ' ' + name : '')).replace(R_SPACE, ' ');
			}
		}
	}


	function _css(el, prop, val) {
		var style = el && el.style;

		if (style) {
			if (val === void 0) {
				if (document.defaultView && document.defaultView.getComputedStyle) {
					val = document.defaultView.getComputedStyle(el, '');
				}
				else if (el.currentStyle) {
					val = el.currentStyle;
				}

				return prop === void 0 ? val : val[prop];
			}
			else {
				if (!(prop in style)) {
					prop = '-webkit-' + prop;
				}

				style[prop] = val + (typeof val === 'string' ? '' : 'px');
			}
		}
	}


	function _find(ctx, tagName, iterator) {
		if (ctx) {
			var list = ctx.getElementsByTagName(tagName), i = 0, n = list.length;

			if (iterator) {
				for (; i < n; i++) {
					iterator(list[i], i);
				}
			}

			return list;
		}

		return [];
	}



<<<<<<< HEAD
	function _dispatchEvent(sortable, rootEl, name, targetEl, fromEl, startIndex, newIndex, originalEvt) {
=======
	function _dispatchEvent(sortable, rootEl, name, targetEl, toEl, fromEl, startIndex, newIndex) {
>>>>>>> dc38e43c
		sortable = (sortable || rootEl[expando]);

		var evt = document.createEvent('Event'),
			options = sortable.options,
			onName = 'on' + name.charAt(0).toUpperCase() + name.substr(1);

		evt.initEvent(name, true, true);

		evt.to = toEl || rootEl;
		evt.from = fromEl || rootEl;
		evt.item = targetEl || rootEl;
		evt.clone = cloneEl;

		evt.oldIndex = startIndex;
		evt.newIndex = newIndex;

		evt.originalEvent = originalEvt;

		rootEl.dispatchEvent(evt);

		if (options[onName]) {
			options[onName].call(sortable, evt);
		}
	}


	function _onMove(fromEl, toEl, dragEl, dragRect, targetEl, targetRect, originalEvt, willInsertAfter) {
		var evt,
			sortable = fromEl[expando],
			onMoveFn = sortable.options.onMove,
			retVal;

		evt = document.createEvent('Event');
		evt.initEvent('move', true, true);

		evt.to = toEl;
		evt.from = fromEl;
		evt.dragged = dragEl;
		evt.draggedRect = dragRect;
		evt.related = targetEl || toEl;
		evt.relatedRect = targetRect || toEl.getBoundingClientRect();
		evt.willInsertAfter = willInsertAfter;

		evt.originalEvent = originalEvt;

		fromEl.dispatchEvent(evt);

		if (onMoveFn) {
			retVal = onMoveFn.call(sortable, evt, originalEvt);
		}

		return retVal;
	}


	function _disableDraggable(el) {
		el.draggable = false;
	}


	function _unsilent() {
		_silent = false;
	}


	/** @returns {HTMLElement|false} */
	function _ghostIsLast(el, evt) {
		var lastEl = el.lastElementChild,
			rect = lastEl.getBoundingClientRect();

		// 5 — min delta
		// abs — нельзя добавлять, а то глюки при наведении сверху
		return (evt.clientY - (rect.top + rect.height) > 5) ||
			(evt.clientX - (rect.left + rect.width) > 5);
	}


	/**
	 * Generate id
	 * @param   {HTMLElement} el
	 * @returns {String}
	 * @private
	 */
	function _generateId(el) {
		var str = el.tagName + el.className + el.src + el.href + el.textContent,
			i = str.length,
			sum = 0;

		while (i--) {
			sum += str.charCodeAt(i);
		}

		return sum.toString(36);
	}

	/**
	 * Returns the index of an element within its parent for a selected set of
	 * elements
	 * @param  {HTMLElement} el
	 * @param  {selector} selector
	 * @return {number}
	 */
	function _index(el, selector) {
		var index = 0;

		if (!el || !el.parentNode) {
			return -1;
		}

		while (el && (el = el.previousElementSibling)) {
			if ((el.nodeName.toUpperCase() !== 'TEMPLATE') && (selector === '>*' || _matches(el, selector))) {
				index++;
			}
		}

		return index;
	}

	function _matches(/**HTMLElement*/el, /**String*/selector) {
		if (el) {
			selector = selector.split('.');

			var tag = selector.shift().toUpperCase(),
				re = new RegExp('\\s(' + selector.join('|') + ')(?=\\s)', 'g');

			return (
				(tag === '' || el.nodeName.toUpperCase() == tag) &&
				(!selector.length || ((' ' + el.className + ' ').match(re) || []).length == selector.length)
			);
		}

		return false;
	}

	function _throttle(callback, ms) {
		var args, _this;

		return function () {
			if (args === void 0) {
				args = arguments;
				_this = this;

				setTimeout(function () {
					if (args.length === 1) {
						callback.call(_this, args[0]);
					} else {
						callback.apply(_this, args);
					}

					args = void 0;
				}, ms);
			}
		};
	}

	function _extend(dst, src) {
		if (dst && src) {
			for (var key in src) {
				if (src.hasOwnProperty(key)) {
					dst[key] = src[key];
				}
			}
		}

		return dst;
	}

	function _clone(el) {
		if (Polymer && Polymer.dom) {
			return Polymer.dom(el).cloneNode(true);
		}
		else if ($) {
			return $(el).clone(true)[0];
		}
		else {
			return el.cloneNode(true);
		}
	}

	function _saveInputCheckedState(root) {
		savedInputChecked.length = 0;

		var inputs = root.getElementsByTagName('input');
		var idx = inputs.length;

		while (idx--) {
			var el = inputs[idx];
			el.checked && savedInputChecked.push(el);
		}
	}

	function _nextTick(fn) {
		return setTimeout(fn, 0);
	}

	function _cancelNextTick(id) {
		return clearTimeout(id);
	}

	// Fixed #973:
	_on(document, 'touchmove', function (evt) {
		if (Sortable.active) {
			evt.preventDefault();
		}
	});

	// Export utils
	Sortable.utils = {
		on: _on,
		off: _off,
		css: _css,
		find: _find,
		is: function (el, selector) {
			return !!_closest(el, selector, el);
		},
		extend: _extend,
		throttle: _throttle,
		closest: _closest,
		toggleClass: _toggleClass,
		clone: _clone,
		index: _index,
		nextTick: _nextTick,
		cancelNextTick: _cancelNextTick
	};


	/**
	 * Create sortable instance
	 * @param {HTMLElement}  el
	 * @param {Object}      [options]
	 */
	Sortable.create = function (el, options) {
		return new Sortable(el, options);
	};


	// Export
	Sortable.version = '1.7.0';
	return Sortable;
});<|MERGE_RESOLUTION|>--- conflicted
+++ resolved
@@ -965,36 +965,21 @@
 					_toggleClass(dragEl, this.options.chosenClass, false);
 
 					// Drag stop event
-<<<<<<< HEAD
-					_dispatchEvent(this, rootEl, 'unchoose', dragEl, rootEl, oldIndex, null, evt);
-=======
-					_dispatchEvent(this, rootEl, 'unchoose', dragEl, parentEl, rootEl, oldIndex);
->>>>>>> dc38e43c
+					_dispatchEvent(this, rootEl, 'unchoose', dragEl, parentEl, rootEl, oldIndex, null, evt);
 
 					if (rootEl !== parentEl) {
 						newIndex = _index(dragEl, options.draggable);
 
 						if (newIndex >= 0) {
 							// Add event
-<<<<<<< HEAD
-							_dispatchEvent(null, parentEl, 'add', dragEl, rootEl, oldIndex, newIndex, evt);
+							_dispatchEvent(null, parentEl, 'add', dragEl, parentEl, rootEl, oldIndex, newIndex, evt);
 
 							// Remove event
-							_dispatchEvent(this, rootEl, 'remove', dragEl, rootEl, oldIndex, newIndex, evt);
+							_dispatchEvent(this, rootEl, 'remove', dragEl, parentEl, rootEl, oldIndex, newIndex, evt);
 
 							// drag from one list and drop into another
-							_dispatchEvent(null, parentEl, 'sort', dragEl, rootEl, oldIndex, newIndex, evt);
-							_dispatchEvent(this, rootEl, 'sort', dragEl, rootEl, oldIndex, newIndex, evt);
-=======
-							_dispatchEvent(null, parentEl, 'add', dragEl, parentEl, rootEl, oldIndex, newIndex);
-
-							// Remove event
-							_dispatchEvent(this, rootEl, 'remove', dragEl, parentEl, rootEl, oldIndex, newIndex);
-
-							// drag from one list and drop into another
-							_dispatchEvent(null, parentEl, 'sort', dragEl, parentEl, rootEl, oldIndex, newIndex);
-							_dispatchEvent(this, rootEl, 'sort', dragEl, parentEl, rootEl, oldIndex, newIndex);
->>>>>>> dc38e43c
+							_dispatchEvent(null, parentEl, 'sort', dragEl, parentEl, rootEl, oldIndex, newIndex, evt);
+							_dispatchEvent(this, rootEl, 'sort', dragEl, parentEl, rootEl, oldIndex, newIndex, evt);
 						}
 					}
 					else {
@@ -1004,13 +989,8 @@
 
 							if (newIndex >= 0) {
 								// drag & drop within the same list
-<<<<<<< HEAD
-								_dispatchEvent(this, rootEl, 'update', dragEl, rootEl, oldIndex, newIndex, evt);
-								_dispatchEvent(this, rootEl, 'sort', dragEl, rootEl, oldIndex, newIndex, evt);
-=======
-								_dispatchEvent(this, rootEl, 'update', dragEl, parentEl, rootEl, oldIndex, newIndex);
-								_dispatchEvent(this, rootEl, 'sort', dragEl, parentEl, rootEl, oldIndex, newIndex);
->>>>>>> dc38e43c
+								_dispatchEvent(this, rootEl, 'update', dragEl, parentEl, rootEl, oldIndex, newIndex, evt);
+								_dispatchEvent(this, rootEl, 'sort', dragEl, parentEl, rootEl, oldIndex, newIndex, evt);
 							}
 						}
 					}
@@ -1021,11 +1001,7 @@
 							newIndex = oldIndex;
 						}
 
-<<<<<<< HEAD
-						_dispatchEvent(this, rootEl, 'end', dragEl, rootEl, oldIndex, newIndex, evt);
-=======
-						_dispatchEvent(this, rootEl, 'end', dragEl, parentEl, rootEl, oldIndex, newIndex);
->>>>>>> dc38e43c
+						_dispatchEvent(this, rootEl, 'end', dragEl, parentEl, rootEl, oldIndex, newIndex, evt);
 
 						// Save sorting
 						this.save();
@@ -1334,11 +1310,7 @@
 
 
 
-<<<<<<< HEAD
-	function _dispatchEvent(sortable, rootEl, name, targetEl, fromEl, startIndex, newIndex, originalEvt) {
-=======
-	function _dispatchEvent(sortable, rootEl, name, targetEl, toEl, fromEl, startIndex, newIndex) {
->>>>>>> dc38e43c
+	function _dispatchEvent(sortable, rootEl, name, targetEl, toEl, fromEl, startIndex, newIndex, originalEvt) {
 		sortable = (sortable || rootEl[expando]);
 
 		var evt = document.createEvent('Event'),
