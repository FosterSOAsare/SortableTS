--- conflicted
+++ resolved
@@ -307,8 +307,7 @@
 				type = evt.type,
 				touch = evt.touches && evt.touches[0],
 				target = (touch || evt).target,
-<<<<<<< HEAD
-				originalTarget = target,
+				originalTarget = evt.target.shadowRoot && evt.path[0] || target,
 				filter = options.filter,
 				startIndex;
 
@@ -317,22 +316,17 @@
 				return;
 			}
 
-=======
-				originalTarget = evt.target.shadowRoot && evt.path[0] || target,
-				filter = options.filter;
-
->>>>>>> 750174a1
 			if (type === 'mousedown' && evt.button !== 0 || options.disabled) {
 				return; // only left button or enabled
 			}
 
+			if (options.handle && !_closest(originalTarget, options.handle, el)) {
+				return;
+			}
+
 			target = _closest(target, options.draggable, el);
 
 			if (!target) {
-				return;
-			}
-
-			if (options.handle && !_closest(originalTarget, options.handle, el)) {
 				return;
 			}
 
@@ -647,6 +641,7 @@
 			var el = this.el,
 				target,
 				dragRect,
+				targetRect,
 				revert,
 				options = this.options,
 				group = options.group,
@@ -727,9 +722,9 @@
 						lastParentCSS = _css(target.parentNode);
 					}
 
-
-					var targetRect = target.getBoundingClientRect(),
-						width = targetRect.right - targetRect.left,
+					targetRect = target.getBoundingClientRect();
+
+					var width = targetRect.right - targetRect.left,
 						height = targetRect.bottom - targetRect.top,
 						floating = /left|right|inline/.test(lastCSS.cssFloat + lastCSS.display)
 							|| (lastParentCSS.display == 'flex' && lastParentCSS['flex-direction'].indexOf('row') === 0),
@@ -1081,8 +1076,8 @@
 				if ((selector === '>*' && el.parentNode === ctx) || _matches(el, selector)) {
 					return el;
 				}
-			}
-			while (el = _getParentOrHost(el))
+				/* jshint boss:true */
+			} while (el = _getParentOrHost(el));
 		}
 
 		return null;
