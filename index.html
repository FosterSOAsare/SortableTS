<!DOCTYPE html>
<html>
<head>
	<meta charset="utf-8"/>
	<meta http-equiv="X-UA-Compatible" content="IE=edge"/>

	<title>Sortable. No jQuery.</title>

	<meta name="keywords" content="sortable, reorder, list, javascript, html5, drag and drop, dnd, rubaxa"/>
	<meta name="description" content="Sortable - is a minimalist JavaScript library for modern browsers and touch devices (No jQuery)."/>
	<meta name="viewport" content="width=device-width, initial-scale=1"/>

	<link href="//rubaxa.github.io/Ply/ply.css" rel="stylesheet" type="text/css"/>
	<link href="//fonts.googleapis.com/css?family=Roboto:300" rel="stylesheet" type="text/css"/>

<<<<<<< HEAD
	<style>
		html {
			background-image: -webkit-linear-gradient(bottom, #F4E2C9 20%, #F4D7C9 100%);
			background-image: -ms-linear-gradient(bottom, #F4E2C9 20%, #F4D7C9 100%);
			background-image: linear-gradient(to bottom, #F4E2C9 20%, #F4D7C9 100%);
		}

		html, body {
			margin: 0;
			padding: 0;
			position: relative;
			color: #464637;
			min-height: 100%;
			font-size: 20px;
			font-family: 'Roboto', sans-serif;
			font-weight: 300;
		}


		h1 {
			color: #FF3F00;
			font-size: 20px;
			font-family: 'Roboto', sans-serif;
			font-weight: 300;
			text-align: center;
		}


		ul {
			margin: 0;
			padding: 0;
			list-style: none;
		}

		.container {
			width: 80%;
			margin: auto;
			min-width: 1100px;
			max-width: 1300px;
			position: relative;
		}

		@media (min-width: 750px) and (max-width: 970px){
			.container {
				width: 100%;
				min-width: 750px;
			}
		}


		.sortable-ghost {
			opacity: .2;
		}


		img {
			border: 0;
			vertical-align: middle;
		}


		.logo {
			top: 55px;
			left: 30px;
			position: absolute;
		}


		.title {
			color: #fff;
			padding: 3px 10px;
			display: inline-block;
			position: relative;
			background-color: #FF7373;
			z-index: 1000;
		}
			.title_xl {
				padding: 3px 15px;
				font-size: 40px;
			}



		.tile {
			width: 22%;
			min-width: 245px;
			color: #FF7270;
			padding: 10px 30px;
			text-align: center;
			margin-top: 15px;
			margin-left: 5px;
			margin-right: 30px;
			background-color: #fff;
			display: inline-block;
			vertical-align: top;
		}
			.tile__name {
				cursor: move;
				padding-bottom: 10px;
				border-bottom: 1px solid #FF7373;
			}

			.tile__list {
				margin-top: 10px;
			}
				.tile__list:last-child {
					margin-right: 0;
					min-height: 80px;
				}

				.tile__list img {
					cursor: move;
					margin: 10px;
					border-radius: 100%;
				}



		.block {
			opacity: 1;
			position: absolute;
		}
			.block__list {
				padding: 20px 0;
				max-width: 360px;
				margin-top: -8px;
				margin-left: 5px;
				background-color: #fff;
			}
				.block__list li { cursor: move; }

			.block__list_words li {
				background-color: #fff;
				padding: 10px 40px;
			}
				.block__list_words .sortable-ghost {
					opacity: 0.4;
					background-color: #F4E2C9;
				}

				.block__list_words li:first-letter {
					text-transform: uppercase;
				}

			.block__list_tags {
				padding-left: 30px;
			}

			.block__list_tags:after {
				clear: both;
				content: '';
				display: block;
			}
				.block__list_tags li {
					color: #fff;
					float: left;
					margin: 8px 20px 10px 0;
					padding: 5px 10px;
					min-width: 10px;
					background-color: #5F9EDF;
					text-align: center;
				}
					.block__list_tags li:first-child:first-letter {
						text-transform: uppercase;
					}
	</style>
=======
	<link href="st/app.css" rel="stylesheet" type="text/css"/>
>>>>>>> fe218424
</head>
<body>

	<a href="https://github.com/RubaXa/Sortable"><img style="position: absolute; top: 0; right: 0; border: 0; z-index: 10000;" src="//s3.amazonaws.com/github/ribbons/forkme_right_orange_ff7600.png" alt="Fork me on GitHub"></a>

	<div class="container">
		<div style="padding: 80px 150px 0; height: 160px;">
			<a class="logo" href="https://github.com/RubaXa/Sortable"><img src="st/logo.png"/></a>
			<h1 data-force="40" data-force-y="2.5">The JavaScript library for modern browsers and touch devices. No&nbsp;jQuery.</h1>
		</div>
	</div>


	<div class="container" style="height: 520px">
		<div data-force="30" class="layer block" style="left: 14.5%; top: 0; width: 37%">
			<div class="layer title">List A</div>
			<ul id="foo" class="block__list block__list_words">
				<li>бегемот</li>
				<li>корм</li>
				<li>антон</li>
				<li>сало</li>
				<li>железосталь</li>
				<li>валик</li>
				<li>кровать</li>
				<li>краб</li>
			</ul>
		</div>

		<div data-force="18" class="layer block" style="left: 58%; top: 143px; width: 40%;">
			<div class="layer title">List B</div>
			<ul id="bar" class="block__list block__list_tags">
				<li>казнить</li>
				<li>,</li>
				<li>нельзя</li>
				<li>помиловать</li>
			</ul>
		</div>
	</div>


	<a name="m"></a>
	<div class="container">
		<div id="multi" style="margin-left: 30px">
			<div><div data-force="5" class="layer title title_xl">Multi</div></div>

			<div class="layer tile" data-force="30">
				<div class="tile__name">Group A</div>
				<div class="tile__list">
					<img src="//fbcdn-profile-a.akamaihd.net/hprofile-ak-prn1/c9.9.113.113/s100x100/59436_1391411357920_1388516_s.jpg"/><!--
					--><img src="//fbcdn-profile-a.akamaihd.net/hprofile-ak-ash3/c13.8.104.104/s100x100/941190_10151608397684663_1532692251_s.jpg"/><!--
					--><img src="//fbcdn-profile-a.akamaihd.net/hprofile-ak-frc3/c0.0.103.103/s100x100/382696_10150378364701671_1792621129_a.jpg"/><!--
					--><img src="//fbcdn-profile-a.akamaihd.net/hprofile-ak-ash3/c44.10.116.116/s100x100/552948_430685950285752_1435082176_a.jpg"/>
				</div>
			</div>

			<div class="layer tile" data-force="25">
				<div class="tile__name">Group B</div>
				<div class="tile__list">
					<img src="//fbcdn-profile-a.akamaihd.net/hprofile-ak-ash3/c8.8.105.105/s100x100/558916_4874661741992_448469446_s.jpg"/><!--
					--><img src="//fbcdn-profile-a.akamaihd.net/hprofile-ak-prn1/c29.9.117.117/s100x100/68347_385372304875713_1358705380_a.jpg"/><!--
					--><img src="https://fbcdn-profile-a.akamaihd.net/hprofile-ak-ash2/c9.9.113.113/s100x100/424349_465457316812937_2106915541_s.jpg"/>
				</div>
			</div>

			<div class="layer tile" data-force="20">
				<div class="tile__name">Group C</div>
				<div class="tile__list">
					<img src="//fbcdn-profile-a.akamaihd.net/hprofile-ak-frc3/c12.12.156.156/s100x100/303317_320632284665935_15996162_a.jpg"/><!--
					--><img src="//fbcdn-profile-a.akamaihd.net/hprofile-ak-ash2/c9.9.109.109/s100x100/484507_4207733265938_1693034881_s.jpg"/>
				</div>
			</div>

		</div>
	</div>


	<a name="e"></a>
	<div class="container" style="margin-top: 100px">
		<div id="filter" style="margin-left: 30px">
			<div><div data-force="5" class="layer title title_xl">Editable list</div></div>

			<div style="margin-top: -8px; margin-left: 10px" class="block__list block__list_words">
				<ul id="editable">
					<li>Оля<i class="js-remove">✖</i></li>
					<li>Владимир<i class="js-remove">✖</i></li>
					<li>Алина<i class="js-remove">✖</i></li>
				</ul>

				<button id="addUser">Add</button>
			</div>
		</div>
	</div>


	<a name="c"></a>
	<div class="container" style="margin-top: 100px">
		<div style="margin-left: 30px">
			<div><div class="layer title title_xl">Code example</div></div>
			<pre data-force="100" class="layer javascript" style="margin-top: -8px; margin-left: 10px; width: 90%"><code>// Simple list
var list = document.getElementById("my-ui-list");
new Sortable(list); // That's all.


// Grouping
var foo = document.getElementById("foo");
new Sortable(foo, { group: "omega" });

var bar = document.getElementById("bar");
new Sortable(bar, { group: "omega" });


// Or
var container = document.getElementById("multi");
var sort = new Sortable(container, {
  handle: ".tile__title", // Restricts sort start click/touch to the specified element
  draggable: ".tile", // Specifies which items inside the element should be sortable
  onUpdate: function (evt/**Event*/){
     var item = evt.item; // the current dragged HTMLElement
  }
});

// ..
sort.destroy();


// Editable list
var editableList = new Sortable(editable, {
  filter: '.js-remove',
  onFilter: function (evt) {
    var el = editableList.closest(evt.item); // get dragged item
    el && el.parentNode.removeChild(el);
  }
});
</code></pre>
		</div>

		<div class="container" style="margin: 100px 0;">
			<div style="margin-left: 30px">
				<div><div class="layer title title_xl">See also</div></div>
				<div id="rubaxa-repos" data-force="100" class="layer" style="margin-top: -8px; margin-left: 10px; width: 90%; background-color: #fff;">Loading&hellip;</div>
				<script src="//rubaxa.github.io/repos.js"></script>
			</div>
		</div>

	</div>



	<script src="Sortable.js"></script>
	<script src="//rubaxa.github.io/Ply/Ply.min.js"></script>

	<script>
		(function (){
			var console = window.console;

			if( !console.log ){
				console.log = function (){
					alert([].join.apply(arguments, ' '));
				};
			}


			new Sortable(foo, {
				group: "words",
				store: {
					get: function (sortable) {
						var order = localStorage.getItem(sortable.options.group);
						return order ? order.split('|') : [];
					},
					set: function (sortable) {
						var order = sortable.toArray();
						localStorage.setItem(sortable.options.group, order.join('|'));
					}
				},
				onAdd: function (evt){ console.log('onAdd.foo:', evt.item); },
				onUpdate: function (evt){ console.log('onUpdate.foo:', evt.item); },
				onRemove: function (evt){ console.log('onRemove.foo:', evt.item); },
				onStart:function(evt){ console.log('onStart.foo:',evt.item);},
				onEnd: function(evt){ console.log('onEnd.foo:', evt.item);}
			});


			new Sortable(bar, {
				group: "words",
				onAdd: function (evt){ console.log('onAdd.bar:', evt.item); },
				onUpdate: function (evt){ console.log('onUpdate.bar:', evt.item); },
				onRemove: function (evt){ console.log('onRemove.bar:', evt.item); },
				onStart:function(evt){ console.log('onStart.foo:', evt.item);},
				onEnd: function(evt){ console.log('onEnd.foo:', evt.item);}
			});


			new Sortable(multi, {
				draggable: '.tile',
				handle: '.tile__name'
			});


			var editableList = new Sortable(editable, {
				filter: '.js-remove',
				onFilter: function (evt) {
					var el = editableList.closest(evt.item);
					el && el.parentNode.removeChild(el);
				}
			});


			addUser.onclick = function () {
				Ply.dialog('prompt', {
					title: 'Add',
					form: { name: 'name' }
				}).done(function (ui) {
					var el = document.createElement('li');
					el.innerHTML = ui.data.name + '<i class="js-remove">✖</i>';
					editableList.el.appendChild(el);
				});
			};


			[].forEach.call(multi.getElementsByClassName('tile__list'), function (el){
				new Sortable(el, { group: 'photo' });
			});
		})();



		// Background
		document.addEventListener( "DOMContentLoaded", function (){
			function setNoiseBackground(el, width, height, opacity){
				var canvas = document.createElement("canvas");
				var context = canvas.getContext("2d");

				canvas.width = width;
				canvas.height = height;

				for( var i = 0; i < width; i++ ){
					for( var j = 0; j < height; j++ ){
						var val = Math.floor(Math.random() * 255);
						context.fillStyle = "rgba(" + val + "," + val + "," + val + "," + opacity + ")";
						context.fillRect(i, j, 1, 1);
					}
				}

				el.style.background = "url(" + canvas.toDataURL("image/png") + ")";
			}

			setNoiseBackground(document.getElementsByTagName('body')[0], 50, 50, 0.02);
		}, false );
	</script>



	<!-- highlight.js -->
	<style>
		/* Tomorrow Theme */
		/* http://jmblog.github.com/color-themes-for-google-code-highlightjs */
		/* Original theme - https://github.com/chriskempson/tomorrow-theme */
		/* http://jmblog.github.com/color-themes-for-google-code-highlightjs */
		.tomorrow-comment, pre .comment, pre .title {
		  color: #8e908c;
		}

		.tomorrow-red, pre .variable, pre .attribute, pre .tag, pre .regexp, pre .ruby .constant, pre .xml .tag .title, pre .xml .pi, pre .xml .doctype, pre .html .doctype, pre .css .id, pre .css .class, pre .css .pseudo {
		  color: #c82829;
		}

		.tomorrow-orange, pre .number, pre .preprocessor, pre .built_in, pre .literal, pre .params, pre .constant {
		  color: #f5871f;
		}

		.tomorrow-yellow, pre .class, pre .ruby .class .title, pre .css .rules .attribute {
		  color: #eab700;
		}

		.tomorrow-green, pre .string, pre .value, pre .inheritance, pre .header, pre .ruby .symbol, pre .xml .cdata {
		  color: #718c00;
		}

		.tomorrow-aqua, pre .css .hexcolor {
		  color: #3e999f;
		}

		.tomorrow-blue, pre .function, pre .python .decorator, pre .python .title, pre .ruby .function .title, pre .ruby .title .keyword, pre .perl .sub, pre .javascript .title, pre .coffeescript .title {
		  color: #4271ae;
		}

		.tomorrow-purple, pre .keyword, pre .javascript .function {
		  color: #8959a8;
		}

		pre {
			border: 0;
			background-color: #fff;
		}

		pre code {
		  display: block;
		  color: #4d4d4c;
		  font-size: 15px;
		  font-family: Menlo, Monaco, Consolas, monospace;
		  line-height: 1.5;
		  padding: 30px;
		}
	</style>

	<script src="//yandex.st/highlightjs/7.5/highlight.min.js"></script>
	<script>hljs.initHighlightingOnLoad();</script>

	<script>
	  (function(i,s,o,g,r,a,m){i['GoogleAnalyticsObject']=r;i[r]=i[r]||function(){
	  (i[r].q=i[r].q||[]).push(arguments)},i[r].l=1*new Date();a=s.createElement(o),
	  m=s.getElementsByTagName(o)[0];a.async=1;a.src=g;m.parentNode.insertBefore(a,m)
	  })(window,document,'script','//www.google-analytics.com/analytics.js','ga');

	  ga('create', 'UA-16483888-3', 'rubaxa.github.io');
	  ga('send', 'pageview');
	</script>
</body>
</html><|MERGE_RESOLUTION|>--- conflicted
+++ resolved
@@ -13,176 +13,7 @@
 	<link href="//rubaxa.github.io/Ply/ply.css" rel="stylesheet" type="text/css"/>
 	<link href="//fonts.googleapis.com/css?family=Roboto:300" rel="stylesheet" type="text/css"/>
 
-<<<<<<< HEAD
-	<style>
-		html {
-			background-image: -webkit-linear-gradient(bottom, #F4E2C9 20%, #F4D7C9 100%);
-			background-image: -ms-linear-gradient(bottom, #F4E2C9 20%, #F4D7C9 100%);
-			background-image: linear-gradient(to bottom, #F4E2C9 20%, #F4D7C9 100%);
-		}
-
-		html, body {
-			margin: 0;
-			padding: 0;
-			position: relative;
-			color: #464637;
-			min-height: 100%;
-			font-size: 20px;
-			font-family: 'Roboto', sans-serif;
-			font-weight: 300;
-		}
-
-
-		h1 {
-			color: #FF3F00;
-			font-size: 20px;
-			font-family: 'Roboto', sans-serif;
-			font-weight: 300;
-			text-align: center;
-		}
-
-
-		ul {
-			margin: 0;
-			padding: 0;
-			list-style: none;
-		}
-
-		.container {
-			width: 80%;
-			margin: auto;
-			min-width: 1100px;
-			max-width: 1300px;
-			position: relative;
-		}
-
-		@media (min-width: 750px) and (max-width: 970px){
-			.container {
-				width: 100%;
-				min-width: 750px;
-			}
-		}
-
-
-		.sortable-ghost {
-			opacity: .2;
-		}
-
-
-		img {
-			border: 0;
-			vertical-align: middle;
-		}
-
-
-		.logo {
-			top: 55px;
-			left: 30px;
-			position: absolute;
-		}
-
-
-		.title {
-			color: #fff;
-			padding: 3px 10px;
-			display: inline-block;
-			position: relative;
-			background-color: #FF7373;
-			z-index: 1000;
-		}
-			.title_xl {
-				padding: 3px 15px;
-				font-size: 40px;
-			}
-
-
-
-		.tile {
-			width: 22%;
-			min-width: 245px;
-			color: #FF7270;
-			padding: 10px 30px;
-			text-align: center;
-			margin-top: 15px;
-			margin-left: 5px;
-			margin-right: 30px;
-			background-color: #fff;
-			display: inline-block;
-			vertical-align: top;
-		}
-			.tile__name {
-				cursor: move;
-				padding-bottom: 10px;
-				border-bottom: 1px solid #FF7373;
-			}
-
-			.tile__list {
-				margin-top: 10px;
-			}
-				.tile__list:last-child {
-					margin-right: 0;
-					min-height: 80px;
-				}
-
-				.tile__list img {
-					cursor: move;
-					margin: 10px;
-					border-radius: 100%;
-				}
-
-
-
-		.block {
-			opacity: 1;
-			position: absolute;
-		}
-			.block__list {
-				padding: 20px 0;
-				max-width: 360px;
-				margin-top: -8px;
-				margin-left: 5px;
-				background-color: #fff;
-			}
-				.block__list li { cursor: move; }
-
-			.block__list_words li {
-				background-color: #fff;
-				padding: 10px 40px;
-			}
-				.block__list_words .sortable-ghost {
-					opacity: 0.4;
-					background-color: #F4E2C9;
-				}
-
-				.block__list_words li:first-letter {
-					text-transform: uppercase;
-				}
-
-			.block__list_tags {
-				padding-left: 30px;
-			}
-
-			.block__list_tags:after {
-				clear: both;
-				content: '';
-				display: block;
-			}
-				.block__list_tags li {
-					color: #fff;
-					float: left;
-					margin: 8px 20px 10px 0;
-					padding: 5px 10px;
-					min-width: 10px;
-					background-color: #5F9EDF;
-					text-align: center;
-				}
-					.block__list_tags li:first-child:first-letter {
-						text-transform: uppercase;
-					}
-	</style>
-=======
 	<link href="st/app.css" rel="stylesheet" type="text/css"/>
->>>>>>> fe218424
 </head>
 <body>
 
