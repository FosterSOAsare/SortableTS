--- conflicted
+++ resolved
@@ -2,7 +2,6 @@
  * @author RubaXa <trash@rubaxa.org>
  * @licence MIT
  */
-<<<<<<< HEAD
 (function (factory) {
 	'use strict';
 
@@ -16,7 +15,7 @@
 	'use strict';
 
 	angular.module('ng-sortable', [])
-		.constant('$version', '0.3.3')
+		.constant('$version', '0.3.4')
 		.directive('ngSortable', ['$parse', function ($parse) {
 			var removed,
 				nextSibling;
@@ -29,7 +28,9 @@
 							(node.nodeValue.indexOf('ngRepeat:') !== -1)
 						);
 				})[0];
-				ngRepeat = ngRepeat.nodeValue.match(/ngRepeat:\s*([^\s]+)\s+in\s+([^\s|]+)/);
+
+				// tests: http://jsbin.com/kosubutilo/1/edit?js,output
+				ngRepeat = ngRepeat.nodeValue.match(/ngRepeat:\s*(?:\(.*?,\s*)?([^\s)]+)[\s)]+in\s+([^\s|]+)/);
 
 				var itemExpr = $parse(ngRepeat[1]);
 				var itemsExpr = $parse(ngRepeat[2]);
@@ -43,39 +44,6 @@
 					}
 				};
 			}
-=======
-angular.module('ng-sortable', [])
-	.constant('$version', '0.3.3')
-	.directive('ngSortable', ['$parse', function ($parse) {
-		'use strict';
-
-		var removed;
-
-		function getSource(el) {
-			var scope = angular.element(el).scope();
-			var ngRepeat = [].filter.call(el.childNodes, function (node) {
-				return (
-						(node.nodeType === 8) &&
-						(node.nodeValue.indexOf('ngRepeat:') !== -1)
-					);
-			})[0];
-			
-			// tests: http://jsbin.com/kosubutilo/1/edit?js,output
-			ngRepeat = ngRepeat.nodeValue.match(/ngRepeat:\s*(?:\(.*?,\s*)?([^\s)]+)[\s)]+in\s+([^\s|]+)/);
-
-			var itemExpr = $parse(ngRepeat[1]);
-			var itemsExpr = $parse(ngRepeat[2]);
-
-			return {
-				item: function (el) {
-					return itemExpr(angular.element(el).scope());
-				},
-				items: function () {
-					return itemsExpr(scope);
-				}
-			};
-		}
->>>>>>> fa2651f8
 
 
 			// Export
