# Sortable
Sortable is a minimalist JavaScript library for reorderable drag-and-drop lists.

Demo: http://rubaxa.github.io/Sortable/


## Features

 * Supports touch devices and [modern](http://caniuse.com/#search=drag) browsers
 * Can drag from one list to another or within the same list
 * Animation moving items when sorting (css animation)
 * Supports drag handles *and selectable text* (better than voidberg's html5sortable)
 * Built using native HTML5 drag and drop API
 * Support [AngularJS](#ng)
 * Simple API
 * No jQuery


### Usage
```html
<ul id="items">
	<li>item 1</li>
	<li>item 2</li>
	<li>item 3</li>
</ul>
```

```js
var el = document.getElementById('items');
var sortable = Sortable.create(el);
```


---


### Options
```js
var sortabel = new Sortable(el, {
	group: "name", // or { name: "..", pull: [true, false, clone], put: [true, false, array] }
	sort: true, // sorting inside list
	store: null, // @see Store
	animation: 150, // ms, animation speed moving items when sorting, `0` — without animation
	handle: ".my-handle", // Drag handle selector within list items
	filter: ".ignor-elements", // Selectors that do not lead to dragging (String or Function)
	draggable: ".item",   // Specifies which items inside the element should be sortable
	ghostClass: "sortable-ghost",
	setData: function (dataTransfer, dragEl) {
		dataTransfer.setData('Text', dragEl.textContent);
	},

	onStart: function (/**Event*/evt) { /* dragging */ },
	onEnd: function (/**Event*/evt) { /* dragging */ },

<<<<<<< HEAD
	// Element is added to the list
=======
	// Element is dropped into the list from another list
>>>>>>> a70d2c9c
	onAdd: function (/**Event*/evt){
		var itemEl = evt.item; // dragged HTMLElement
		itemEl.from; // previous list
	},

<<<<<<< HEAD
	// Changed sorting in list
=======
	// Changed sorting within list
>>>>>>> a70d2c9c
	onUpdate: function (/**Event*/evt){
		var itemEl = evt.item; // dragged HTMLElement
	},

<<<<<<< HEAD
	// Called by any change to the list (add / update / remove)
	onSort: function (/**Event*/evt){
		var itemEl = evt.item; // dragged HTMLElement
	},

	// The element is removed from the list
=======
	// Element is removed from the list into another list
>>>>>>> a70d2c9c
	onRemove: function (/**Event*/evt){
		var itemEl = evt.item; // dragged HTMLElement
	},

	onFilter: function (/**Event*/evt){
		var itemEl = evt.item; // HTMLElement on which was `mousedown|tapstart` event.
	}
});
```

<<<<<<< HEAD

---


#### `handle` option
=======
### group

To drag elements from one list into another, both lists must have the same `group` value.

In the [upcoming dev version](https://github.com/RubaXa/Sortable/tree/dev), you can also define whether lists can give away, give and keep a copy (clone), and receive elements.

#### handle
>>>>>>> a70d2c9c

To make list items draggable, Sortable disables text selection by the user. That's not always desirable. To allow text selection, define a drag handler, which is an area of every list element that allows it to be dragged around.

```js
var sortable = new Sortable(el, {
        handle: ".my-handle",
});
```

```html
<ul>
	<li><span class="my-handle">::</span> list item text one
	<li><span class="my-handle">::</span> list item text two
</ul>
```

```css
.my-handle {
	cursor: move
}
```


---


### `group` option

 * name:`string` — group name
 * pull:`true|false|'clone'` — ability to move from the list. `clone` — cloning drag item when moving from the list.
 * put:`true|false|["foo", "bar"]` — the possibility of adding an element from the other list, or an array of names groups, which can be taken.


---

<a name="ng"></a>
### Support AngularJS
Include [ng-sortable.js](ng-sortable.js)

```html
<div ng-app"myApp">
	<ul ng-sortable>
		<li ng-repeat="item in items">{{item}}</li>
	</ul>

	<ul ng-sortable="{ group: 'foobar' }">
		<li ng-repeat="item in foo">{{item}}</li>
	</ul>

	<ul ng-sortable="barConfig">
		<li ng-repeat="item in bar">{{item}}</li>
	</ul>
</div>
```


```js
angular.module('myApp', ['ng-sortable'])
	.controller(function () {
		this.items = ['item 1', 'item 2'];
		this.foo = ['foo 1', '..'];
		this.bar = ['bar 1', '..'];
		this.barConfig = { group: 'foobar', animation: 150 };
	});
```


---


### Method


##### option(name:`String`[, value:`*`]):`*`
Get or set the option.



##### closest(el:`String`[, selector:`HTMLElement`]):`HTMLElement|null`
For each element in the set, get the first element that matches the selector by testing the element itself and traversing up through its ancestors in the DOM tree.

```js
var editableList = new Sortable(list, {
	filter: ".js-remove, .js-edit",
	onFilter: function (evt) {
		var el = editableList.closest(evt.item); // list item

		if (editableList.closest(evt.item, ".js-remove")) { // Click on remove button
			el.parentNode.removeChild(el); // remove sortable item
		}
		else if (editableList.closest(evt.item, ".js-edit")) { // Click on edit link
			// ...
		}
	}
})
```


##### toArray():`String[]`
Serializes the sortable's item `data-id`'s into an array of string.


##### sort(order:`String[]`)
Sorts the elements according to the array.

```js
var order = sortable.toArray();
sortable.sort(order.reverse()); // apply
```


##### destroy()
Removes the sortable functionality completely.


---


### Store
Saving and restoring of the sort.

```html
<ul>
	<li data-id="1">order</li>
	<li data-id="2">save</li>
	<li data-id="3">restore</li>
</ul>
```

```js
Sortable.create(el, {
	group: "localStorage-example",
	store: {
		/**
		 * Get the order of elements. Called once during initialization.
		 * @param   {Sortable}  sortable
		 * @retruns {Array}
		 */
		get: function (sortable) {
			var order = localStorage.getItem(sortable.options.group);
			return order ? order.split('|') : [];
		},

		/**
		 * Save the order of elements. Called every time at the drag end.
		 * @param {Sortable}  sortable
		 */
		set: function (sortable) {
			var order = sortable.toArray();
			localStorage.setItem(sortable.options.group, order.join('|'));
		}
	}
})
```



---



### Sortable.utils
* on(el`:HTMLElement`, event`:String`, fn`:Function`) — attach an event handler function
* off(el`:HTMLElement`, event`:String`, fn`:Function`) — remove an event handler
* css(el`:HTMLElement`)`:Object` — get the values of all the CSS properties
* css(el`:HTMLElement`, prop`:String`)`:Mixed` — get the value of style properties
* css(el`:HTMLElement`, prop`:String`, value`:String`) — set one CSS properties
* css(el`:HTMLElement`, props`:Object`) — set more CSS properties
* find(ctx`:HTMLElement`, tagName`:String`[, iterator`:Function`])`:Array` — get elements by tag name
* bind(ctx`:Mixed`, fn`:Function`)`:Function` — Takes a function and returns a new one that will always have a particular context
* closest(el`:HTMLElement`, selector`:String`[, ctx`:HTMLElement`])`:HTMLElement|Null` — for each element in the set, get the first element that matches the selector by testing the element itself and traversing up through its ancestors in the DOM tree
* toggleClass(el`:HTMLElement`, name`:String`, state`:Boolean`) — add or remove one classes from each element



---



## MIT LICENSE
Copyright 2013 Lebedev Konstantin <ibnRubaXa@gmail.com>
http://rubaxa.github.io/Sortable/

Permission is hereby granted, free of charge, to any person obtaining
a copy of this software and associated documentation files (the
"Software"), to deal in the Software without restriction, including
without limitation the rights to use, copy, modify, merge, publish,
distribute, sublicense, and/or sell copies of the Software, and to
permit persons to whom the Software is furnished to do so, subject to
the following conditions:

The above copyright notice and this permission notice shall be
included in all copies or substantial portions of the Software.

THE SOFTWARE IS PROVIDED "AS IS", WITHOUT WARRANTY OF ANY KIND,
EXPRESS OR IMPLIED, INCLUDING BUT NOT LIMITED TO THE WARRANTIES OF
MERCHANTABILITY, FITNESS FOR A PARTICULAR PURPOSE AND
NONINFRINGEMENT. IN NO EVENT SHALL THE AUTHORS OR COPYRIGHT HOLDERS BE
LIABLE FOR ANY CLAIM, DAMAGES OR OTHER LIABILITY, WHETHER IN AN ACTION
OF CONTRACT, TORT OR OTHERWISE, ARISING FROM, OUT OF OR IN CONNECTION
WITH THE SOFTWARE OR THE USE OR OTHER DEALINGS IN THE SOFTWARE.
<|MERGE_RESOLUTION|>--- conflicted
+++ resolved
@@ -52,35 +52,23 @@
 	onStart: function (/**Event*/evt) { /* dragging */ },
 	onEnd: function (/**Event*/evt) { /* dragging */ },
 
-<<<<<<< HEAD
-	// Element is added to the list
-=======
 	// Element is dropped into the list from another list
->>>>>>> a70d2c9c
 	onAdd: function (/**Event*/evt){
 		var itemEl = evt.item; // dragged HTMLElement
 		itemEl.from; // previous list
 	},
 
-<<<<<<< HEAD
-	// Changed sorting in list
-=======
 	// Changed sorting within list
->>>>>>> a70d2c9c
 	onUpdate: function (/**Event*/evt){
 		var itemEl = evt.item; // dragged HTMLElement
 	},
 
-<<<<<<< HEAD
 	// Called by any change to the list (add / update / remove)
 	onSort: function (/**Event*/evt){
 		var itemEl = evt.item; // dragged HTMLElement
 	},
 
-	// The element is removed from the list
-=======
 	// Element is removed from the list into another list
->>>>>>> a70d2c9c
 	onRemove: function (/**Event*/evt){
 		var itemEl = evt.item; // dragged HTMLElement
 	},
@@ -91,23 +79,13 @@
 });
 ```
 
-<<<<<<< HEAD
-
 ---
 
 
 #### `handle` option
-=======
-### group
-
-To drag elements from one list into another, both lists must have the same `group` value.
-
-In the [upcoming dev version](https://github.com/RubaXa/Sortable/tree/dev), you can also define whether lists can give away, give and keep a copy (clone), and receive elements.
-
-#### handle
->>>>>>> a70d2c9c
-
-To make list items draggable, Sortable disables text selection by the user. That's not always desirable. To allow text selection, define a drag handler, which is an area of every list element that allows it to be dragged around.
+To make list items draggable, Sortable disables text selection by the user.
+That's not always desirable. To allow text selection, define a drag handler,
+which is an area of every list element that allows it to be dragged around.
 
 ```js
 var sortable = new Sortable(el, {
@@ -132,7 +110,9 @@
 ---
 
 
-### `group` option
+#### `group` option
+To drag elements from one list into another, both lists must have the same `group` value.
+You can also define whether lists can give away, give and keep a copy (`clone`), and receive elements.
 
  * name:`string` — group name
  * pull:`true|false|'clone'` — ability to move from the list. `clone` — cloning drag item when moving from the list.
@@ -140,6 +120,7 @@
 
 
 ---
+
 
 <a name="ng"></a>
 ### Support AngularJS
