# Sortable
Sortable is a minimalist JavaScript library for reorderable drag-and-drop lists.

Demo: http://rubaxa.github.io/Sortable/


## Features

 * Supports touch devices and [modern](http://caniuse.com/#search=drag) browsers (including IE9)
 * Can drag from one list to another or within the same list
 * CSS animation when moving items
 * Supports drag handles *and selectable text* (better than voidberg's html5sortable)
 * Smart auto-scrolling
 * Built using native HTML5 drag and drop API
<<<<<<< HEAD
 * Supports [Meteor](https://github.com/SortableJS/meteor), [AngularJS](#ng), [React](#react) and [Polymer](#polymer)
=======
 * Supports [Meteor](https://github.com/SortableJS/meteor), [AngularJS](#ng), [React](#react), [Knockout](https://github.com/SortableJS/knockout-sortablejs) and [Polymer](#polymer)
>>>>>>> 6c93d48e
 * Supports any CSS library, e.g. [Bootstrap](#bs)
 * Simple API
 * [CDN](#cdn)
 * No jQuery (but there is [support](#jq))


<br/>


### Articles

 * [Sortable v1.0 — New capabilities](https://github.com/RubaXa/Sortable/wiki/Sortable-v1.0-—-New-capabilities/) (December 22, 2014)
 * [Sorting with the help of HTML5 Drag'n'Drop API](https://github.com/RubaXa/Sortable/wiki/Sorting-with-the-help-of-HTML5-Drag'n'Drop-API/) (December 23, 2013)


<br/>


### Usage
```html
<ul id="items">
	<li>item 1</li>
	<li>item 2</li>
	<li>item 3</li>
</ul>
```

```js
var el = document.getElementById('items');
var sortable = Sortable.create(el);
```

You can use any element for the list and its elements, not just `ul`/`li`. Here is an [example with `div`s](http://jsbin.com/luxero/2/edit?html,js,output).


---


### Options
```js
var sortable = new Sortable(el, {
	group: "name",  // or { name: "...", pull: [true, false, clone], put: [true, false, array] }
	sort: true,  // sorting inside list
	delay: 0, // time in milliseconds to define when the sorting should start
	disabled: false, // Disables the sortable if set to true.
	store: null,  // @see Store
	animation: 150,  // ms, animation speed moving items when sorting, `0` — without animation
	handle: ".my-handle",  // Drag handle selector within list items
	filter: ".ignore-elements",  // Selectors that do not lead to dragging (String or Function)
	draggable: ".item",  // Specifies which items inside the element should be draggable
	ghostClass: "sortable-ghost",  // Class name for the drop placeholder
	chosenClass: "sortable-chosen",  // Class name for the chosen item
	dragClass: "sortable-drag",  // Class name for the dragging item
	dataIdAttr: 'data-id',

	forceFallback: false,  // ignore the HTML5 DnD behaviour and force the fallback to kick in
<<<<<<< HEAD
	fallbackClass: "sortable-fallback"  // Class name for the cloned DOM Element when using forceFallback
	fallbackOnBody: false  // Appends the cloned DOM Element into the Document's Body
	fallbackTolerance: 0 // Specify in pixels how far the mouse should move before it's considered as a drag.        
	
=======
	fallbackClass: "sortable-fallback",  // Class name for the cloned DOM Element when using forceFallback
	fallbackOnBody: false,  // Appends the cloned DOM Element into the Document's Body

>>>>>>> 6c93d48e
	scroll: true, // or HTMLElement
	scrollFn: function(offsetX, offsetY, originalEvent) { ... }, // if you have custom scrollbar scrollFn may be used for autoscrolling
	scrollSensitivity: 30, // px, how near the mouse must be to an edge to start scrolling.
	scrollSpeed: 10, // px

	setData: function (dataTransfer, dragEl) {
		dataTransfer.setData('Text', dragEl.textContent);
	},

	// Element is chosen
	onChoose: function (/**Event*/evt) {
		evt.oldIndex;  // element index within parent
	},

	// Element dragging started
	onStart: function (/**Event*/evt) {
		evt.oldIndex;  // element index within parent
	},
<<<<<<< HEAD
	
	// Element dragging ended
=======

	// dragging ended
>>>>>>> 6c93d48e
	onEnd: function (/**Event*/evt) {
		evt.oldIndex;  // element's old index within parent
		evt.newIndex;  // element's new index within parent
	},

	// Element is dropped into the list from another list
	onAdd: function (/**Event*/evt) {
		var itemEl = evt.item;  // dragged HTMLElement
		evt.from;  // previous list
		// + indexes from onEnd
	},

	// Changed sorting within list
	onUpdate: function (/**Event*/evt) {
		var itemEl = evt.item;  // dragged HTMLElement
		// + indexes from onEnd
	},

	// Called by any change to the list (add / update / remove)
	onSort: function (/**Event*/evt) {
		// same properties as onUpdate
	},

	// Element is removed from the list into another list
	onRemove: function (/**Event*/evt) {
		// same properties as onUpdate
	},

	// Attempt to drag a filtered element
	onFilter: function (/**Event*/evt) {
		var itemEl = evt.item;  // HTMLElement receiving the `mousedown|tapstart` event.
	},

	// Event when you move an item in the list or between lists
	onMove: function (/**Event*/evt, /**Event*/originalEvent) {
		// Example: http://jsbin.com/tuyafe/1/edit?js,output
		evt.dragged; // dragged HTMLElement
		evt.draggedRect; // TextRectangle {left, top, right и bottom}
		evt.related; // HTMLElement on which have guided
		evt.relatedRect; // TextRectangle
		originalEvent.clientY; // mouse position
		// return false; — for cancel
	},
	
	// Called when creating a clone of element
	onClone: function (/**Event*/evt) {
		var origEl = evt.item;
		var cloneEl = evt.clone;
	}
});
```


---


#### `group` option
To drag elements from one list into another, both lists must have the same `group` value.
You can also define whether lists can give away, give and keep a copy (`clone`), and receive elements.

 * name: `String` — group name
 * pull: `true|false|'clone'|function` — ability to move from the list. `clone` — copy the item, rather than move.
 * put: `true|false|["foo", "bar"]|function` — whether elements can be added from other lists, or an array of group names from which elements can be taken.

Demo:
 - http://jsbin.com/naduvo/edit?js,output
 - http://jsbin.com/rusuvot/edit?js,output — use of complex logic in the `pull` and` put`


---


#### `sort` option
Sorting inside list.

Demo: http://jsbin.com/xizeh/2/edit?html,js,output


---


#### `delay` option
Time in milliseconds to define when the sorting should start.

Demo: http://jsbin.com/xizeh/4/edit?html,js,output


---


#### `disabled` options
Disables the sortable if set to `true`.

Demo: http://jsbin.com/xiloqu/1/edit?html,js,output

```js
var sortable = Sortable.create(list);

document.getElementById("switcher").onclick = function () {
	var state = sortable.option("disabled"); // get

	sortable.option("disabled", !state); // set
};
```


---


#### `handle` option
To make list items draggable, Sortable disables text selection by the user.
That's not always desirable. To allow text selection, define a drag handler,
which is an area of every list element that allows it to be dragged around.

Demo: http://jsbin.com/newize/1/edit?html,js,output

```js
Sortable.create(el, {
	handle: ".my-handle"
});
```

```html
<ul>
	<li><span class="my-handle">::</span> list item text one
	<li><span class="my-handle">::</span> list item text two
</ul>
```

```css
.my-handle {
	cursor: move;
	cursor: -webkit-grabbing;
}
```


---


#### `filter` option


```js
Sortable.create(list, {
	filter: ".js-remove, .js-edit",
	onFilter: function (evt) {
		var item = evt.item,
			ctrl = evt.target;

		if (Sortable.utils.is(ctrl, ".js-remove")) {  // Click on remove button
			item.parentNode.removeChild(item); // remove sortable item
		}
		else if (Sortable.utils.is(ctrl, ".js-edit")) {  // Click on edit link
			// ...
		}
	}
})
```


---


#### `ghostClass` option
Class name for the drop placeholder (default `sortable-ghost`).

Demo: http://jsbin.com/hunifu/1/edit?css,js,output

```css
.ghost {
  opacity: 0.4;
}
```

```js
Sortable.create(list, {
  ghostClass: "ghost"
});
```


---


#### `chosenClass` option
Class name for the chosen item  (default `sortable-chosen`).

Demo: http://jsbin.com/hunifu/edit?html,css,js,output

```css
.chosen {
  color: #fff;
  background-color: #c00;
}
```

```js
Sortable.create(list, {
  delay: 500,
  chosenClass: "chosen"
});
```


---


#### `forceFallback` option
If set to `true`, the Fallback for non HTML5 Browser will be used, even if we are using an HTML5 Browser.
This gives us the possibility to test the behaviour for older Browsers even in newer Browser, or make the Drag 'n Drop feel more consistent between Desktop , Mobile and old Browsers.

On top of that, the Fallback always generates a copy of that DOM Element and appends the class `fallbackClass` defined in the options. This behaviour controls the look of this 'dragged' Element.

Demo: http://jsbin.com/pucurizace/edit?html,css,js,output


---


#### `fallbackTolerance` option
Emulates the native drag threshold. Specify in pixels how far the mouse should move before it's considered as a drag.
Useful if the items are also clickable like in a list of links.

When the user clicks inside a sortable element, it's not uncommon for your hand to move a little between the time you press and the time you release.  
Dragging only starts if you move the pointer past a certain tolerance, so that you don't accidentally start dragging every time you click.

3 to 5 are probably good values.


---


#### `scroll` option
If set to `true`, the page (or sortable-area) scrolls when coming to an edge.

Demo:
 - `window`: http://jsbin.com/boqugumiqi/1/edit?html,js,output
 - `overflow: hidden`: http://jsbin.com/kohamakiwi/1/edit?html,js,output


---


#### `scrollFn` option
Defines function that will be used for autoscrolling. el.scrollTop/el.scrollLeft is used by default.
Useful when you have custom scrollbar with dedicated scroll function.


---


#### `scrollSensitivity` option
Defines how near the mouse must be to an edge to start scrolling.


---


#### `scrollSpeed` option
The speed at which the window should scroll once the mouse pointer gets within the `scrollSensitivity` distance.


---


### Event object ([demo](http://jsbin.com/xedusu/edit?js,output))

 - to:`HTMLElement` — list, in which moved element.
 - from:`HTMLElement` — previous list
 - item:`HTMLElement` — dragged element
 - clone:`HTMLElement`
 - oldIndex:`Number|undefined` — old index within parent
 - newIndex:`Number|undefined` — new index within parent


#### `move` event object
 - to:`HTMLElement`
 - from:`HTMLElement`
 - dragged:`HTMLElement`
 - draggedRect:` TextRectangle`
 - related:`HTMLElement` — element on which have guided
 - relatedRect:` TextRectangle`


---


<a name="ng"></a>
### Support AngularJS
Include [ng-sortable.js](ng-sortable.js)

Demo: http://jsbin.com/naduvo/1/edit?html,js,output

```html
<div ng-app="myApp" ng-controller="demo">
	<ul ng-sortable>
		<li ng-repeat="item in items">{{item}}</li>
	</ul>

	<ul ng-sortable="{ group: 'foobar' }">
		<li ng-repeat="item in foo">{{item}}</li>
	</ul>

	<ul ng-sortable="barConfig">
		<li ng-repeat="item in bar">{{item}}</li>
	</ul>
</div>
```


```js
angular.module('myApp', ['ng-sortable'])
	.controller('demo', ['$scope', function ($scope) {
		$scope.items = ['item 1', 'item 2'];
		$scope.foo = ['foo 1', '..'];
		$scope.bar = ['bar 1', '..'];
		$scope.barConfig = {
			group: 'foobar',
			animation: 150,
			onSort: function (/** ngSortEvent */evt){
				// @see https://github.com/RubaXa/Sortable/blob/master/ng-sortable.js#L18-L24
			}
		};
	}]);
```


---


<a name="react"></a>
### Support React
Include [react-sortable-mixin.js](react-sortable-mixin.js).
See [more options](react-sortable-mixin.js#L26).


```jsx
var SortableList = React.createClass({
	mixins: [SortableMixin],

	getInitialState: function() {
		return {
			items: ['Mixin', 'Sortable']
		};
	},

	handleSort: function (/** Event */evt) { /*..*/ },

	render: function() {
		return <ul>{
			this.state.items.map(function (text, i) {
				return <li ref={i}>{text}</li>
			})
		}</ul>
	}
});

ReactDOM.render(<SortableList />, document.body);


//
// Groups
//
var AllUsers = React.createClass({
	mixins: [SortableMixin],

	sortableOptions: {
		ref: "user",
		group: "shared",
		model: "users"
	},

	getInitialState: function() {
		return { users: ['Abbi', 'Adela', 'Bud', 'Cate', 'Davis', 'Eric'] };
	},

	render: function() {
		return (<div>
				<h1>Users</h1>
				<ul ref="user">{
					this.state.users.map(function (text, i) {
						return <li ref={i}>{text}</li>
					})
				}</ul>
			</div>
		);
	}
});

var ApprovedUsers = React.createClass({
	mixins: [SortableMixin],
	sortableOptions: { group: "shared" },

	getInitialState: function() {
		return { items: ['Hal', 'Judy'] };
	},

	render: function() {
		return <ul>{
			this.state.items.map(function (text, i) {
				return <li ref={i}>{text}</li>
			})
		}</ul>
	}
});

ReactDOM.render(<div>
	<AllUsers/>
	<hr/>
	<ApprovedUsers/>
</div>, document.body);
```

### Support React ES2015 / TypeScript syntax
As mixins are not supported in ES2015 / TypeScript syntax here is example of ES2015 ref based implementation.
Using refs is the preferred (by facebook) "escape hatch" to underlaying DOM nodes: [React: The ref Callback Attribute](https://facebook.github.io/react/docs/more-about-refs.html#the-ref-callback-attribute)

```js
import * as React from "react";
import Sortable from 'sortablejs';

export class SortableExampleEsnext extends React.Component {

  sortableContainersDecorator = (componentBackingInstance) => {
    // check if backing instance not null
    if (componentBackingInstance) {
      let options = {
        handle: ".group-title" // Restricts sort start click/touch to the specified element
      };
      Sortable.create(componentBackingInstance, options);
    }
  };

  sortableGroupDecorator = (componentBackingInstance) => {
    // check if backing instance not null
    if (componentBackingInstance) {
      let options = {
        draggable: "div", // Specifies which items inside the element should be sortable
        group: "shared"
      };
      Sortable.create(componentBackingInstance, options);
    }
  };

  render() {
    return (
      <div className="container" ref={this.sortableContainersDecorator}>
        <div className="group">
          <h2 className="group-title">Group 1</h2>
          <div className="group-list" ref={this.sortableGroupDecorator}>
            <div>Swap them around</div>
            <div>Swap us around</div>
            <div>Swap things around</div>
            <div>Swap everything around</div>
          </div>
        </div>
        <div className="group">
          <h2 className="group-title">Group 2</h2>
          <div className="group-list" ref={this.sortableGroupDecorator}>
            <div>Swap them around</div>
            <div>Swap us around</div>
            <div>Swap things around</div>
            <div>Swap everything around</div>
          </div>
        </div>
      </div>
    );
  }
}
```

---

<a name="polymer"></a>
### Support Polymer
```html

<link rel="import" href="bower_components/Sortable/Sortable-js.html">

<sortable-js handle=".handle">
  <template is="dom-repeat" items={{names}}>
    <div>{{item}}</div>
  </template>
</sortable-js>
```

### Method


##### option(name:`String`[, value:`*`]):`*`
Get or set the option.



##### closest(el:`String`[, selector:`HTMLElement`]):`HTMLElement|null`
For each element in the set, get the first element that matches the selector by testing the element itself and traversing up through its ancestors in the DOM tree.


##### toArray():`String[]`
Serializes the sortable's item `data-id`'s (`dataIdAttr` option) into an array of string.


##### sort(order:`String[]`)
Sorts the elements according to the array.

```js
var order = sortable.toArray();
sortable.sort(order.reverse()); // apply
```


##### save()
Save the current sorting (see [store](#store))


##### destroy()
Removes the sortable functionality completely.


---


<a name="store"></a>
### Store
Saving and restoring of the sort.

```html
<ul>
	<li data-id="1">order</li>
	<li data-id="2">save</li>
	<li data-id="3">restore</li>
</ul>
```

```js
Sortable.create(el, {
	group: "localStorage-example",
	store: {
		/**
		 * Get the order of elements. Called once during initialization.
		 * @param   {Sortable}  sortable
		 * @returns {Array}
		 */
		get: function (sortable) {
			var order = localStorage.getItem(sortable.options.group.name);
			return order ? order.split('|') : [];
		},

		/**
		 * Save the order of elements. Called onEnd (when the item is dropped).
		 * @param {Sortable}  sortable
		 */
		set: function (sortable) {
			var order = sortable.toArray();
			localStorage.setItem(sortable.options.group.name, order.join('|'));
		}
	}
})
```


---


<a name="bs"></a>
### Bootstrap
Demo: http://jsbin.com/luxero/2/edit?html,js,output

```html
<!-- Latest compiled and minified CSS -->
<link rel="stylesheet" href="https://maxcdn.bootstrapcdn.com/bootstrap/3.3.1/css/bootstrap.min.css"/>


<!-- Latest Sortable -->
<script src="http://rubaxa.github.io/Sortable/Sortable.js"></script>


<!-- Simple List -->
<ul id="simpleList" class="list-group">
	<li class="list-group-item">This is <a href="http://rubaxa.github.io/Sortable/">Sortable</a></li>
	<li class="list-group-item">It works with Bootstrap...</li>
	<li class="list-group-item">...out of the box.</li>
	<li class="list-group-item">It has support for touch devices.</li>
	<li class="list-group-item">Just drag some elements around.</li>
</ul>

<script>
    // Simple list
    Sortable.create(simpleList, { /* options */ });
</script>
```


---


### Static methods & properties



##### Sortable.create(el:`HTMLElement`[, options:`Object`]):`Sortable`
Create new instance.


---


##### Sortable.active:`Sortable`
Link to the active instance.


---


##### Sortable.utils
* on(el`:HTMLElement`, event`:String`, fn`:Function`) — attach an event handler function
* off(el`:HTMLElement`, event`:String`, fn`:Function`) — remove an event handler
* css(el`:HTMLElement`)`:Object` — get the values of all the CSS properties
* css(el`:HTMLElement`, prop`:String`)`:Mixed` — get the value of style properties
* css(el`:HTMLElement`, prop`:String`, value`:String`) — set one CSS properties
* css(el`:HTMLElement`, props`:Object`) — set more CSS properties
* find(ctx`:HTMLElement`, tagName`:String`[, iterator`:Function`])`:Array` — get elements by tag name
* bind(ctx`:Mixed`, fn`:Function`)`:Function` — Takes a function and returns a new one that will always have a particular context
* is(el`:HTMLElement`, selector`:String`)`:Boolean` — check the current matched set of elements against a selector
* closest(el`:HTMLElement`, selector`:String`[, ctx`:HTMLElement`])`:HTMLElement|Null` — for each element in the set, get the first element that matches the selector by testing the element itself and traversing up through its ancestors in the DOM tree
* clone(el`:HTMLElement`)`:HTMLElement` — create a deep copy of the set of matched elements
* toggleClass(el`:HTMLElement`, name`:String`, state`:Boolean`) — add or remove one classes from each element


---


<a name="cdn"></a>
### CDN

```html
<!-- CDNJS :: Sortable (https://cdnjs.com/) -->
<script src="//cdnjs.cloudflare.com/ajax/libs/Sortable/1.4.2/Sortable.min.js"></script>


<!-- jsDelivr :: Sortable (http://www.jsdelivr.com/) -->
<script src="//cdn.jsdelivr.net/sortable/1.4.2/Sortable.min.js"></script>


<!-- jsDelivr :: Sortable :: Latest (http://www.jsdelivr.com/) -->
<script src="//cdn.jsdelivr.net/sortable/latest/Sortable.min.js"></script>
```


---


<a name="jq"></a>
### jQuery compatibility
To assemble plugin for jQuery, perform the following steps:

```bash
  cd Sortable
  npm install
  grunt jquery
```

Now you can use `jquery.fn.sortable.js`:<br/>
(or `jquery.fn.sortable.min.js` if you run `grunt jquery:min`)

```js
  $("#list").sortable({ /* options */ }); // init

  $("#list").sortable("widget"); // get Sortable instance

  $("#list").sortable("destroy"); // destroy Sortable instance

  $("#list").sortable("{method-name}"); // call an instance method

  $("#list").sortable("{method-name}", "foo", "bar"); // call an instance method with parameters
```

And `grunt jquery:mySortableFunc` → `jquery.fn.mySortableFunc.js`

---


### Contributing (Issue/PR)

Please, [read this](CONTRIBUTING.md).


---


## MIT LICENSE
Copyright 2013-2016 Lebedev Konstantin <ibnRubaXa@gmail.com>
http://rubaxa.github.io/Sortable/

Permission is hereby granted, free of charge, to any person obtaining
a copy of this software and associated documentation files (the
"Software"), to deal in the Software without restriction, including
without limitation the rights to use, copy, modify, merge, publish,
distribute, sublicense, and/or sell copies of the Software, and to
permit persons to whom the Software is furnished to do so, subject to
the following conditions:

The above copyright notice and this permission notice shall be
included in all copies or substantial portions of the Software.

THE SOFTWARE IS PROVIDED "AS IS", WITHOUT WARRANTY OF ANY KIND,
EXPRESS OR IMPLIED, INCLUDING BUT NOT LIMITED TO THE WARRANTIES OF
MERCHANTABILITY, FITNESS FOR A PARTICULAR PURPOSE AND
NONINFRINGEMENT. IN NO EVENT SHALL THE AUTHORS OR COPYRIGHT HOLDERS BE
LIABLE FOR ANY CLAIM, DAMAGES OR OTHER LIABILITY, WHETHER IN AN ACTION
OF CONTRACT, TORT OR OTHERWISE, ARISING FROM, OUT OF OR IN CONNECTION
WITH THE SOFTWARE OR THE USE OR OTHER DEALINGS IN THE SOFTWARE.
<|MERGE_RESOLUTION|>--- conflicted
+++ resolved
@@ -12,11 +12,7 @@
  * Supports drag handles *and selectable text* (better than voidberg's html5sortable)
  * Smart auto-scrolling
  * Built using native HTML5 drag and drop API
-<<<<<<< HEAD
- * Supports [Meteor](https://github.com/SortableJS/meteor), [AngularJS](#ng), [React](#react) and [Polymer](#polymer)
-=======
  * Supports [Meteor](https://github.com/SortableJS/meteor), [AngularJS](#ng), [React](#react), [Knockout](https://github.com/SortableJS/knockout-sortablejs) and [Polymer](#polymer)
->>>>>>> 6c93d48e
  * Supports any CSS library, e.g. [Bootstrap](#bs)
  * Simple API
  * [CDN](#cdn)
@@ -73,16 +69,11 @@
 	dataIdAttr: 'data-id',
 
 	forceFallback: false,  // ignore the HTML5 DnD behaviour and force the fallback to kick in
-<<<<<<< HEAD
-	fallbackClass: "sortable-fallback"  // Class name for the cloned DOM Element when using forceFallback
-	fallbackOnBody: false  // Appends the cloned DOM Element into the Document's Body
+
+	fallbackClass: "sortable-fallback",  // Class name for the cloned DOM Element when using forceFallback
+	fallbackOnBody: false,  // Appends the cloned DOM Element into the Document's Body
 	fallbackTolerance: 0 // Specify in pixels how far the mouse should move before it's considered as a drag.        
 	
-=======
-	fallbackClass: "sortable-fallback",  // Class name for the cloned DOM Element when using forceFallback
-	fallbackOnBody: false,  // Appends the cloned DOM Element into the Document's Body
-
->>>>>>> 6c93d48e
 	scroll: true, // or HTMLElement
 	scrollFn: function(offsetX, offsetY, originalEvent) { ... }, // if you have custom scrollbar scrollFn may be used for autoscrolling
 	scrollSensitivity: 30, // px, how near the mouse must be to an edge to start scrolling.
@@ -101,13 +92,8 @@
 	onStart: function (/**Event*/evt) {
 		evt.oldIndex;  // element index within parent
 	},
-<<<<<<< HEAD
-	
+
 	// Element dragging ended
-=======
-
-	// dragging ended
->>>>>>> 6c93d48e
 	onEnd: function (/**Event*/evt) {
 		evt.oldIndex;  // element's old index within parent
 		evt.newIndex;  // element's new index within parent
