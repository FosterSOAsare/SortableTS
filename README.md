# Sortable

Sortable is a minimalist JavaScript library for reorderable drag-and-drop lists.

## Features
<<<<<<< HEAD
 * Support touch devices and [modern](http://caniuse.com/#search=drag) browsers
 * Animation moving items when sorting (css animation)
 * Built using native HTML5 drag and drop API
 * Support [AngularJS](#ng)
 * Simple API
 * Lightweight, 2KB gzipped
 * No jQuery

=======
* Supports touch devices and [modern](http://caniuse.com/#search=drag) browsers
* Built using native HTML5 drag and drop API
* Can drag from one list to another or within the same list
* Simple API
* Lightweight, 2KB gzipped
* No jQuery
>>>>>>> 0cfb73b1


### Usage
```html
<ul id="items">
	<li>item 1</li>
	<li>item 2</li>
	<li>item 3</li>
</ul>
```

```js
var el = document.getElementById('items');
Sortable.create(el);
```


---


### Options
```js
var sortabel = new Sortable(el, {
	group: "name", // or { name: "..", pull: [true, false, clone], put: [true, false, array] }
	sort: true, // sorting inside list
	store: null, // @see Store
	animation: 150, // ms, animation speed moving items when sorting, `0` — without animation
	handle: ".my-handle", // Restricts sort start click/touch to the specified element
	filter: ".ignor-elements", // Selectors that do not lead to dragging (String or Function)
	draggable: ".item",   // Specifies which items inside the element should be sortable
	ghostClass: "sortable-ghost",

	onStart: function (/**Event*/evt) { /* dragging */ },
	onEnd: function (/**Event*/evt) { /* dragging */ },

	// Element is added to the list
	onAdd: function (/**Event*/evt){
		var itemEl = evt.item; // dragged HTMLElement
		itemEl.from; // previous list
	},

	// Changed sorting in list
	onUpdate: function (/**Event*/evt){
		var itemEl = evt.item; // dragged HTMLElement
	},

	// Called by any change to the list (add / update / remove)
	onSort: function (/**Event*/evt){
		var itemEl = evt.item; // dragged HTMLElement
	},

	// The element is removed from the list
	onRemove: function (/**Event*/evt){
		var itemEl = evt.item; // dragged HTMLElement
	},

	onFilter: function (/**Event*/evt){
		var itemEl = evt.item; // HTMLElement on which was `mousedown|tapstart` event.
	}
});
```

---


### `group` option

 * name:`string` — group name
 * pull:`true|false|'clone'` — ability to move from the list. `clone` — cloning drag item when moving from the list.
 * put:`true|false|["foo", "bar"]` — the possibility of adding an element from the other list, or an array of names groups, which can be taken.


---

<a name="ng"></a>
### Support AngularJS
Include [ng-sortable.js](ng-sortable.js)

```html
<div ng-app"myApp">
	<ul ng-sortable>
		<li ng-repeat="item in items">{{item}}</li>
	</ul>

	<ul ng-sortable="{ group: 'foobar' }">
		<li ng-repeat="item in foo">{{item}}</li>
	</ul>

	<ul ng-sortable="barConfig">
		<li ng-repeat="item in bar">{{item}}</li>
	</ul>
</div>
```


```js
angular.module('myApp', ['ng-sortable'])
	.controller(function () {
		this.items = ['item 1', 'item 2'];
		this.foo = ['foo 1', '..'];
		this.bar = ['bar 1', '..'];
		this.barConfig = { group: 'foobar', animation: 150 };
	});
```

---

### Method

##### closest(el:`String`[, selector:`HTMLElement`]):`HTMLElement|null`
For each element in the set, get the first element that matches the selector by testing the element itself and traversing up through its ancestors in the DOM tree.

```js
var editableList = new Sortable(list, {
	filter: ".js-remove, .js-edit",
	onFilter: function (evt) {
		var el = editableList.closest(evt.item); // list item

		if (editableList.closest(evt.item, ".js-remove")) { // Click on remove button
			el.parentNode.removeChild(el); // remove sortable item
		}
		else if (editableList.closest(evt.item, ".js-edit")) { // Click on edit link
			// ...
		}
	}
})
```


##### toArray():`String[]`
Serializes the sortable's item `data-id`'s into an array of string.


##### sort(order:`String[]`)
Sorts the elements according to the array.
```js
var order = sortable.toArray();
sortable.sort(order.reverse()); // apply
```


##### destroy()


---


### Store
Saving and restoring of the sort.

```html
<ul>
	<li data-id="1">order</li>
	<li data-id="2">save</li>
	<li data-id="3">restore</li>
</ul>
```

```js
Sortable.create(el, {
	group: "localStorage-example",
	store: {
		/**
		 * Get the order of elements. Called once during initialization.
		 * @param   {Sortable}  sortable
		 * @retruns {Array}
		 */
		get: function (sortable) {
			var order = localStorage.getItem(sortable.options.group);
			return order ? order.split('|') : [];
		},

		/**
		 * Save the order of elements. Called every time at the drag end.
		 * @param {Sortable}  sortable
		 */
		set: function (sortable) {
			var order = sortable.toArray();
			localStorage.setItem(sortable.options.group, order.join('|'));
		}
	}
})
```



---



### Sortable.utils
* on(el`:HTMLElement`, event`:String`, fn`:Function`) — attach an event handler function
* off(el`:HTMLElement`, event`:String`, fn`:Function`) — remove an event handler
* css(el`:HTMLElement`)`:Object` — get the values of all the CSS properties
* css(el`:HTMLElement`, prop`:String`)`:Mixed` — get the value of style properties
* css(el`:HTMLElement`, prop`:String`, value`:String`) — set one CSS properties
* css(el`:HTMLElement`, props`:Object`) — set more CSS properties
* find(ctx`:HTMLElement`, tagName`:String`[, iterator`:Function`])`:Array` — get elements by tag name
* bind(ctx`:Mixed`, fn`:Function`)`:Function` — Takes a function and returns a new one that will always have a particular context
* closest(el`:HTMLElement`, selector`:String`[, ctx`:HTMLElement`])`:HTMLElement|Null` — for each element in the set, get the first element that matches the selector by testing the element itself and traversing up through its ancestors in the DOM tree
* toggleClass(el`:HTMLElement`, name`:String`, state`:Boolean`) — add or remove one classes from each element



---



## MIT LICENSE
Copyright 2013 Lebedev Konstantin <ibnRubaXa@gmail.com>
http://rubaxa.github.io/Sortable/

Permission is hereby granted, free of charge, to any person obtaining
a copy of this software and associated documentation files (the
"Software"), to deal in the Software without restriction, including
without limitation the rights to use, copy, modify, merge, publish,
distribute, sublicense, and/or sell copies of the Software, and to
permit persons to whom the Software is furnished to do so, subject to
the following conditions:

The above copyright notice and this permission notice shall be
included in all copies or substantial portions of the Software.

THE SOFTWARE IS PROVIDED "AS IS", WITHOUT WARRANTY OF ANY KIND,
EXPRESS OR IMPLIED, INCLUDING BUT NOT LIMITED TO THE WARRANTIES OF
MERCHANTABILITY, FITNESS FOR A PARTICULAR PURPOSE AND
NONINFRINGEMENT. IN NO EVENT SHALL THE AUTHORS OR COPYRIGHT HOLDERS BE
LIABLE FOR ANY CLAIM, DAMAGES OR OTHER LIABILITY, WHETHER IN AN ACTION
OF CONTRACT, TORT OR OTHERWISE, ARISING FROM, OUT OF OR IN CONNECTION
WITH THE SOFTWARE OR THE USE OR OTHER DEALINGS IN THE SOFTWARE.
<|MERGE_RESOLUTION|>--- conflicted
+++ resolved
@@ -3,23 +3,13 @@
 Sortable is a minimalist JavaScript library for reorderable drag-and-drop lists.
 
 ## Features
-<<<<<<< HEAD
- * Support touch devices and [modern](http://caniuse.com/#search=drag) browsers
+ * Supports touch devices and [modern](http://caniuse.com/#search=drag) browsers
+ * Can drag from one list to another or within the same list
  * Animation moving items when sorting (css animation)
  * Built using native HTML5 drag and drop API
  * Support [AngularJS](#ng)
  * Simple API
- * Lightweight, 2KB gzipped
  * No jQuery
-
-=======
-* Supports touch devices and [modern](http://caniuse.com/#search=drag) browsers
-* Built using native HTML5 drag and drop API
-* Can drag from one list to another or within the same list
-* Simple API
-* Lightweight, 2KB gzipped
-* No jQuery
->>>>>>> 0cfb73b1
 
 
 ### Usage
@@ -51,6 +41,9 @@
 	filter: ".ignor-elements", // Selectors that do not lead to dragging (String or Function)
 	draggable: ".item",   // Specifies which items inside the element should be sortable
 	ghostClass: "sortable-ghost",
+	setData: function (dataTransfer, dragEl) {
+		dataTransfer.setData('Text', dragEl.textContent);
+	},
 
 	onStart: function (/**Event*/evt) { /* dragging */ },
 	onEnd: function (/**Event*/evt) { /* dragging */ },
